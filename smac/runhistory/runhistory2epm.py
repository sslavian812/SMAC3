import abc
from collections import OrderedDict
import logging
import typing

import numpy as np

from smac.tae.execute_ta_run import StatusType
from smac.runhistory.runhistory import RunHistory, RunKey, RunValue
from smac.configspace import convert_configurations_to_array
from smac.epm.base_imputor import BaseImputor
from smac.utils import constants
from smac.scenario.scenario import Scenario

__author__ = "Katharina Eggensperger"
__copyright__ = "Copyright 2015, ML4AAD"
__license__ = "3-clause BSD"
__maintainer__ = "Katharina Eggensperger"
__email__ = "eggenspk@cs.uni-freiburg.de"
__version__ = "0.0.1"


class AbstractRunHistory2EPM(object):
    __metaclass__ = abc.ABCMeta

    """Abstract class for preprocessing data in order to train an EPM.

    Attributes
    ----------
    logger
    scenario
    rng
    num_params

    success_states
    impute_censored_data
    impute_state
    cutoff_time
    imputor
    instance_features
    n_feats
    num_params
    """

    def __init__(self, scenario: Scenario, num_params: int,
                 success_states: typing.List[StatusType]=None,
                 impute_censored_data: bool=False,
                 impute_state: typing.List[StatusType]=None,
                 imputor: BaseImputor=None,
                 rng: np.random.RandomState=None):
        """Constructor

        Parameters
        ----------
        scenario: Scenario Object
            Algorithm Configuration Scenario
        num_params : int
            number of parameters in config space
        success_states: list, optional
            List of states considered as successful (such as StatusType.SUCCESS)
            If None, set to [StatusType.SUCCESS, ]
        impute_censored_data: bool, optional
            Should we impute data?
        imputor: epm.base_imputor Instance
            Object to impute censored data
        impute_state: list, optional
            List of states that mark censored data (such as StatusType.TIMEOUT)
            in combination with runtime < cutoff_time
            If None, set to [StatusType.CAPPED, ]
        rng : numpy.random.RandomState
            only used for reshuffling data after imputation
        """

        self.logger = logging.getLogger(
            self.__module__ + "." + self.__class__.__name__)

        # General arguments
        self.scenario = scenario
        self.rng = rng
        self.num_params = num_params

        # Configuration
        self.success_states = success_states
        self.impute_censored_data = impute_censored_data
        self.impute_state = impute_state
        self.cutoff_time = self.scenario.cutoff
        self.imputor = imputor

        # Fill with some default values
        if rng is None:
            self.rng = np.random.RandomState()

        if self.impute_state is None:
            self.impute_state = [StatusType.CAPPED, ]

        if self.success_states is None:
            self.success_states = [StatusType.SUCCESS, ]

        self.instance_features = scenario.feature_dict
        self.n_feats = scenario.n_features

        self.num_params = num_params

        # Sanity checks
        # TODO: Decide whether we need this
        if impute_censored_data and scenario.run_obj != "runtime":
            # So far we don't know how to handle censored quality data
            self.logger.critical("Cannot impute censored data when not "
                                 "optimizing runtime")
            raise NotImplementedError("Cannot impute censored data when not "
                                      "optimizing runtime")

        # Check imputor stuff
        if impute_censored_data and self.imputor is None:
            self.logger.critical("You want me to impute cencored data, but "
                                 "I don't know how. Imputor is None")
            raise ValueError("impute_censored data, but no imputor given")
        elif impute_censored_data and not \
                isinstance(self.imputor, BaseImputor):
            raise ValueError("Given imputor is not an instance of "
                             "smac.epm.base_imputor.BaseImputor, but %s" %
                             type(self.imputor))

    @abc.abstractmethod
    def _build_matrix(self, run_dict: typing.Mapping[RunKey, RunValue],
                      runhistory: RunHistory,
                      instances: list=None,
                      par_factor: int=1):
        """Builds x,y matrixes from selected runs from runhistory

        Parameters
        ----------
        run_dict: dict(RunKey -> RunValue)
            dictionary from RunHistory.RunKey to RunHistory.RunValue
        runhistory: RunHistory
            runhistory object
        instances: list
            list of instances
        par_factor: int
            penalization factor for censored runtime data

        Returns
        -------
        X: np.ndarray
        Y: np.ndarray
        """
        raise NotImplementedError()

<<<<<<< HEAD
    def transform(self, runhistory, max_time_stamp:float=np.inf):
        '''
        returns vector representation of runhistory;
        if imputation is disabled, censored (TIMEOUT with time < cutoff) will be skipped
=======
    def transform(self, runhistory: RunHistory):
        """Returns vector representation of runhistory; if imputation is
        disabled, censored (TIMEOUT with time < cutoff) will be skipped
>>>>>>> ce1059d1

        Parameters
        ----------
        runhistory : smac.runhistory.runhistory.RunHistory
<<<<<<< HEAD
            runhistory of all evaluated configurations x instances
        max_time_stamp: float
            maximal wallclock time stamp of observation to be considered
=======
            Runhistory containing all evaluated configurations/instances
>>>>>>> ce1059d1

        Returns
        -------
        X: numpy.ndarray
            configuration vector x instance features
        Y: numpy.ndarray
            cost values
        """
        self.logger.debug("Transform runhistory into X,y format")

        assert isinstance(runhistory, RunHistory)

        # consider only successfully finished runs
        s_run_dict = {run: runhistory.data[run] for run in runhistory.data.keys()
                      if runhistory.data[run].status in self.success_states
                      and runhistory.data[run].wc_stamp <= max_time_stamp}

        # Store a list of instance IDs
        s_instance_id_list = [k.instance_id for k in s_run_dict.keys()]
        X, Y = self._build_matrix(run_dict=s_run_dict, runhistory=runhistory,
                                  instances=s_instance_id_list)

        # Also get TIMEOUT runs
        t_run_dict = {run: runhistory.data[run] for run in runhistory.data.keys()
                      if runhistory.data[run].status == StatusType.TIMEOUT and
                      runhistory.data[run].time >= self.cutoff_time and
                      runhistory.data[run].wc_stamp <= max_time_stamp}
        t_instance_id_list = [k.instance_id for k in s_run_dict.keys()]

        # use penalization (e.g. PAR10) for EPM training
        tX, tY = self._build_matrix(run_dict=t_run_dict, runhistory=runhistory,
                                    instances=t_instance_id_list,
                                    par_factor=self.scenario.par_factor)

        # if we don't have successful runs,
        # we have to return all timeout runs
        if not s_run_dict:
            return tX, tY

        if self.impute_censored_data:
            # Get all censored runs
            c_run_dict = {run: runhistory.data[run] for run in runhistory.data.keys()
                          if runhistory.data[run].status in self.impute_state and
                          runhistory.data[run].time < self.cutoff_time and
                          runhistory.data[run].wc_stamp <= max_time_stamp}
            if len(c_run_dict) == 0:
                self.logger.debug("No censored data found, skip imputation")
                # If we do not impute, we also return TIMEOUT data
                X = np.vstack((X, tX))
                Y = np.concatenate((Y, tY))
            else:
                # Store a list of instance IDs
                c_instance_id_list = [k.instance_id for k in c_run_dict.keys()]

                # better empirical results by using PAR1 instead of PAR10
                # for censored data imputation
                cen_X, cen_Y = self._build_matrix(run_dict=c_run_dict,
                                                  runhistory=runhistory,
                                                  instances=c_instance_id_list,
                                                  par_factor=1)

                # Also impute TIMEOUTS
                tX, tY = self._build_matrix(run_dict=t_run_dict,
                                            runhistory=runhistory,
                                            instances=t_instance_id_list,
                                            par_factor=1)
                cen_X = np.vstack((cen_X, tX))
                cen_Y = np.concatenate((cen_Y, tY))
                self.logger.debug("%d TIMOUTS, %d censored, %d regular" %
                                  (tX.shape[0], cen_X.shape[0], X.shape[0]))

                # return imp_Y in PAR depending on the used threshold in
                # imputor
                imp_Y = self.imputor.impute(censored_X=cen_X, censored_y=cen_Y,
                                            uncensored_X=X, uncensored_y=Y)

                # Shuffle data to mix censored and imputed data
                X = np.vstack((X, cen_X))
                Y = np.concatenate((Y, imp_Y))
        else:
            # If we do not impute, we also return TIMEOUT data
            X = np.vstack((X, tX))
            Y = np.concatenate((Y, tY))

        self.logger.debug("Converted %d observations" % (X.shape[0]))
        return X, Y

    def get_X_y(self, runhistory: RunHistory):
        """Simple interface to obtain all data in runhistory in X, y format

        Parameters
        ----------
        runhistory : smac.runhistory.runhistory.RunHistory
            runhistory of all evaluated configurations x instances

        Returns
        -------
        X: numpy.ndarray
            matrix of all configurations (+ instance features)
        y: numpy.ndarray
            vector of cost values; can include censored runs
        cen: numpy.ndarray
            vector of bools indicating whether the y-value is censored
        """
        X = []
        y = []
        cen = []
        feature_dict = self.scenario.feature_dict
        params = self.scenario.cs.get_hyperparameters()
        for k, v in runhistory.data.items():
            config = runhistory.ids_config[k.config_id]
            x = [config.get(p.name) for p in params]
            features = feature_dict.get(k.instance_id)
            if features:
                x.extend(features)
            X.append(x)
            y.append(v.cost)
            cen.append(v.status != StatusType.SUCCESS)
        return np.array(X), np.array(y), np.array(cen)


class RunHistory2EPM4Cost(AbstractRunHistory2EPM):
    """TODO"""

    def _build_matrix(self, run_dict: typing.Mapping[RunKey, RunValue],
                      runhistory: RunHistory, instances: typing.List[str]=None,
                      par_factor: int=1):
        """"Builds X,y matrixes from selected runs from runhistory

        Parameters
        ----------
        run_dict: dict: RunKey -> RunValue
            dictionary from RunHistory.RunKey to RunHistory.RunValue
        runhistory: RunHistory
            runhistory object
        instances: list
            list of instances
        par_factor: int
            penalization factor for censored runtime data

        Returns
        -------
        X: np.ndarray
        Y: np.ndarray
        """

        # First build nan-matrix of size #configs x #params+1
        n_rows = len(run_dict)
        n_cols = self.num_params
        X = np.ones([n_rows, n_cols + self.n_feats]) * np.nan
        y = np.ones([n_rows, 1])

        # Then populate matrix
        for row, (key, run) in enumerate(run_dict.items()):
            # Scaling is automatically done in configSpace
            conf = runhistory.ids_config[key.config_id]
            conf_vector = convert_configurations_to_array([conf])[0]
            if self.n_feats:
                feats = self.instance_features[key.instance_id]
                X[row, :] = np.hstack((conf_vector, feats))
            else:
                X[row, :] = conf_vector
            # run_array[row, -1] = instances[row]
            if self.scenario.run_obj == "runtime":
                if run.status != StatusType.SUCCESS:
                    y[row, 0] = run.time * par_factor
                else:
                    y[row, 0] = run.time
            else:
                y[row, 0] = run.cost

        return X, y


class RunHistory2EPM4LogCost(RunHistory2EPM4Cost):
    """TODO"""

    def _build_matrix(self, run_dict: typing.Mapping[RunKey, RunValue],
                      runhistory: RunHistory, instances: typing.List[str]=None,
                      par_factor: int=1):
        """Builds X,y matrices from selected runs from runhistory; transforms
         y by using log

        Parameters
        ----------
        run_dict: dict(RunKey -> RunValue)
            Dictionary from RunHistory.RunKey to RunHistory.RunValue
        runhistory: RunHistory
            Runhistory object
        instances: list
            List of instances
        par_factor: int
            Penalization factor for censored runtime data

        Returns
        -------
        X: np.ndarray
        Y: np.ndarray
        """
        X, y = super()._build_matrix(run_dict=run_dict, runhistory=runhistory,
                                     instances=instances, par_factor=par_factor)

        # ensure that minimal value is larger than 0
        if np.any(y <= 0):
            self.logger.warning(
                "Got cost of smaller/equal to 0. Replace by %f since we use"
                " log cost." % (constants.MINIMAL_COST_FOR_LOG))
            y[y < constants.MINIMAL_COST_FOR_LOG] =\
                constants.MINIMAL_COST_FOR_LOG
        y = np.log10(y)

        return X, y


class RunHistory2EPM4EIPS(AbstractRunHistory2EPM):
    """TODO"""

    def _build_matrix(self, run_dict: typing.Mapping[RunKey, RunValue],
                      runhistory: RunHistory, instances: typing.List[str]=None,
                      par_factor: int=1):
        """TODO"""
        # First build nan-matrix of size #configs x #params+1
        n_rows = len(run_dict)
        n_cols = self.num_params
        X = np.ones([n_rows, n_cols + self.n_feats]) * np.nan
        Y = np.ones([n_rows, 2])

        # Then populate matrix
        for row, (key, run) in enumerate(run_dict.items()):
            # Scaling is automatically done in configSpace
            conf = runhistory.ids_config[key.config_id]
            conf_vector = convert_configurations_to_array([conf])[0]
            if self.n_feats:
                feats = self.instance_features[key.instance_id]
                X[row, :] = np.hstack((conf_vector, feats))
            else:
                X[row, :] = conf_vector
            # run_array[row, -1] = instances[row]
            Y[row, 0] = run.cost
            Y[row, 1] = np.log(1 + run.time)

        return X, Y<|MERGE_RESOLUTION|>--- conflicted
+++ resolved
@@ -146,27 +146,16 @@
         """
         raise NotImplementedError()
 
-<<<<<<< HEAD
-    def transform(self, runhistory, max_time_stamp:float=np.inf):
-        '''
-        returns vector representation of runhistory;
-        if imputation is disabled, censored (TIMEOUT with time < cutoff) will be skipped
-=======
-    def transform(self, runhistory: RunHistory):
+    def transform(self, runhistory: RunHistory, max_time_stamp:float=np.inf):
         """Returns vector representation of runhistory; if imputation is
         disabled, censored (TIMEOUT with time < cutoff) will be skipped
->>>>>>> ce1059d1
 
         Parameters
         ----------
         runhistory : smac.runhistory.runhistory.RunHistory
-<<<<<<< HEAD
-            runhistory of all evaluated configurations x instances
+            Runhistory containing all evaluated configurations/instances
         max_time_stamp: float
             maximal wallclock time stamp of observation to be considered
-=======
-            Runhistory containing all evaluated configurations/instances
->>>>>>> ce1059d1
 
         Returns
         -------
