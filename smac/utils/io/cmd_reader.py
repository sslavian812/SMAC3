from argparse import ArgumentParser, ArgumentDefaultsHelpFormatter, SUPPRESS, FileType, Action
import datetime
import distutils.util
import logging
<<<<<<< HEAD
import os
import re
import shlex
import sys
from smac.configspace import pcs, pcs_new
from smac.utils.constants import MAXINT
from smac.utils.io.input_reader import InputReader
import time
import typing

=======
import typing
from argparse import Action, ArgumentDefaultsHelpFormatter, ArgumentParser, FileType, Namespace, SUPPRESS
>>>>>>> 24c75ef8

__author__ = "Marius Lindauer"
__copyright__ = "Copyright 2015, ML4AAD"
__license__ = "3-clause BSD"
__maintainer__ = "Marius Lindauer"
__email__ = "lindauer@cs.uni-freiburg.de"
__version__ = "0.0.1"


<<<<<<< HEAD
in_reader = InputReader()
parsed_scen_args = {}
logger = None


def truthy(x):
    if isinstance(x, bool):
        return x
    elif isinstance(x, int) or isinstance(x, float):
        return x != 0
    elif isinstance(x, str):
        return bool(distutils.util.strtobool(x))
    else:
        return False


class CheckScenarioFileAction(Action):

    def __call__(self, parser, namespace, values, option_string=None):
        fn = values
        if fn:
            if not os.path.isfile(fn):
                parser.exit(1, "Could not find scenario file: {}".format(fn))
        setattr(namespace, self.dest, values)


class ProcessRunObjectiveAction(Action):

    def __call__(self, parser, namespace, values, option_string=None):
        if values is "runtime":
            parsed_scen_args["cutoff_time_required"] = {
                "error": "--cutoff-time is required when --run-objective is set to \"runtime\""
            }
        setattr(namespace, self.dest, values)


class ParseOverallObjectiveAction(Action):

    def __call__(self, parser, namespace, values, option_string=None):
        par_str = values
        if par_str[:3] in ["PAR", "par"]:
            par_str = par_str[3:]
        elif par_str[:4] in ["mean", "MEAN"]:
            par_str = par_str[4:]
        # Check for par-value as in "par10"/ "mean5"
        if len(par_str) > 0:
            parsed_scen_args["par_factor"] = int(par_str)
        else:
            logger.debug("No par-factor detected. Using 1 by default.")
            parsed_scen_args["par_factor"] = 1
        setattr(namespace, self.dest, values)


class ReadTrainInstFileAction(Action):

    def __call__(self, parser, namespace, values, option_string=None):
        fn = values
        if fn:
            if os.path.isfile(fn):
                parsed_scen_args["train_insts"] = in_reader.read_instance_file(fn)
            else:
                parser.exit(1, "Could not find instance file: {}".format(fn))
        setattr(namespace, self.dest, values)


class ReadTestInstFileAction(Action):

    def __call__(self, parser, namespace, values, option_string=None):
        fn = values
        if fn:
            if os.path.isfile(fn):
                parsed_scen_args["test_insts"] = in_reader.read_instance_file(fn)
            else:
                parser.exit(1, "Could not find test instance file: {}".format(fn))
        setattr(namespace, self.dest, values)


class ReadFeatureFileAction(Action):

    def __call__(self, parser, namespace, values, option_string=None):
        fn = values
        if fn:
            if os.path.isfile(fn):
                parsed_scen_args["features"] = in_reader.read_instance_features_file(fn)
                parsed_scen_args["feature_names"], parsed_scen_args["feature_dict"] = parsed_scen_args["features"]
            else:
                parser.exit(1, "Could not find feature file: {}".format(fn))
        setattr(namespace, self.dest, values)


class ReadPCSFileAction(Action):

    def __call__(self, parser, namespace, values, option_string=None):
        fn = values
        if fn:
            if os.path.isfile(fn):
                with open(fn) as fp:
                    pcs_str = fp.readlines()
                    try:
                        parsed_scen_args["cs"] = pcs.read(pcs_str)
                    except:
                        logger.debug("Could not parse pcs file with old format; trying new format ...")
                        parsed_scen_args["cs"] = pcs_new.read(pcs_str)
                    parsed_scen_args["cs"].seed(42)
            else:
                parser.exit(1, "Could not find pcs file: {}".format(fn))
        setattr(namespace, self.dest, values)


class ProcessOutputDirAction(Action):

    def __call__(self, parser, namespace, values, option_string=None):
        directory = values
        if not directory:
            logger.debug("Deactivate output directory.")
            values = None
        else:
            logger.info("Output to {}".format(directory))
        setattr(namespace, self.dest, values)


class CMDReader(object):
=======
help_type = "standard"


class ConfigurableHelpFormatter(ArgumentDefaultsHelpFormatter):
    """
    Configurable Help Formatter. Can filter out developer options.
    """
>>>>>>> 24c75ef8

    def __init__(self, *args, **kwargs):
        super(ConfigurableHelpFormatter, self).__init__(*args, **kwargs)

    def _add_item(self, func: typing.Callable, args: typing.Union[list, tuple]):
        def filter_actions(actions: typing.List[Action]):
            filtered_actions = []
            for action in actions:
                dev = False
                if isinstance(action.help, str):
                    if action.help.startswith('[dev]'):
                        dev = True
                else:
                    for s in action.option_strings:
                        if s.startswith('--dev'):
                            dev = True
                            break
                if not dev:
                    filtered_actions.append(action)
            return filtered_actions
        if help_type == 'standard':
            if func.__name__ == '_format_usage':
                args = (args[0], filter_actions(args[1]), args[2], args[3])
            elif isinstance(args, list):
                if len(args):
                    args = filter_actions(args)
                    if not len(args):
                        return
        self._current_section.items.append((func, args))


class StandardHelpAction(Action):
    """Action to only show standard options in help message"""

    def __init__(self, *args, **kwargs):
        super(StandardHelpAction, self).__init__(default=SUPPRESS, nargs=0, *args, **kwargs)

    def __call__(self, parser: ArgumentParser, namespace: Namespace, values: list, option_string: str=None):
        global help_type
        help_type = 'standard'
        parser.print_help()
        parser.exit()


class DevHelpAction(Action):
    """Action to show standard and developer options in help message"""

    def __init__(self, *args, **kwargs):
        super(DevHelpAction, self).__init__(default=SUPPRESS, nargs=0, *args, **kwargs)

    def __call__(self, parser: ArgumentParser, namespace: Namespace, values: list, option_string: str=None):
        global help_type
        help_type = 'dev'
        parser.print_help()
        parser.exit()


class CMDReader(object):
    """Use argparse to parse command line options

    Attributes
    ----------
    logger : Logger
    """

    def __init__(self):
        global logger, parsed_scen_args
        self.logger = logging.getLogger(self.__module__ + "." + self.__class__.__name__)
        logger = self.logger

        # initialized in _add_main_options
        self.parser = None
        self.main_cmd_actions = {}
        self.main_cmd_translations = {}
        # initialized in _add_smac_options
        self.smac_parser = None
        self.smac_cmd_actions = {}
        self.smac_cmd_translations = {}
        # initialized in _add_scen_options
        self.scen_parser = None
        self.scen_cmd_actions = {}
        self.scen_cmd_translations = {}
        # needed for argument interdependencies
        self.parsed_scen_args = {}
        parsed_scen_args = self.parsed_scen_args

        # add arguments to parser
        self._add_main_options()
        self._add_smac_options()
        self._add_scen_options()

    @staticmethod
    def _extract_action_info(actions: typing.List[Action]):
        extracted_info = {}
        translations = {}
        for action in actions:
            name = list(filter(lambda e: e.startswith('--'), action.option_strings))
            if len(name) > 0:
                name = name[0]
            else:
                name = action.option_strings[0]
            dest = name
            if hasattr(action, 'dest'):
                dest = action.dest
            cmd_action = {
                'dest': dest
            }
            for name in action.option_strings:
                translations[name] = dest
                translations[name.lstrip('-')] = dest
            if hasattr(action, 'type'):
                cmd_action['type'] = action.type
            else:
                cmd_action['type'] = str
            if hasattr(action, 'default'):
                if action.default == SUPPRESS:
                    continue
                cmd_action['default'] = action.default
            else:
                cmd_action['default'] = None
            if hasattr(action, 'choices'):
                cmd_action['choices'] = action.choices
            else:
                cmd_action['choices'] = None
            if hasattr(action, 'required'):
                cmd_action['required'] = action.required
            else:
                cmd_action['required'] = False
            if hasattr(action, 'help'):
                cmd_action['help'] = action.help
            else:
                cmd_action['help'] = None
            cmd_action['option_strings'] = action.option_strings
            extracted_info[name] = cmd_action
        return extracted_info, translations

    def _add_main_options(self):
        prog = sys.argv[0]
        if re.match("^python[0-9._-]*$", sys.argv[0]):
            prog = sys.argv[1]
        self.parser = ArgumentParser(formatter_class=ArgumentDefaultsHelpFormatter, prog=prog)
        req_opts = self.parser.add_argument_group("Required Options")
        req_opts.add_argument("--scenario", "--scenario-file", "--scenario_file", dest="scenario_file",
                              required=True, type=str,
                              action=CheckScenarioFileAction,
                              help="Scenario file in AClib format.")

<<<<<<< HEAD
        opt_opts = self.parser.add_argument_group("Optional Options")
        opt_opts.add_argument("--seed",
                              default=1, type=int,
                              help="Random Seed.")
        opt_opts.add_argument("--verbose", "--verbose-level", "--verbose_level", dest="verbose_level",
                              default=logging.INFO, choices=["INFO", "DEBUG"],
                              help="Verbosity level.")
        opt_opts.add_argument("--mode",
                              default="SMAC", choices=["SMAC", "ROAR", "EPILS"],
=======
        parser = ArgumentParser(formatter_class=ConfigurableHelpFormatter, add_help=False)
        req_opts = parser.add_argument_group("Required Options")
        req_opts.add_argument("--scenario_file", required=True,
                              help="scenario file in AClib format")

        # let a help message begin with "[dev]" to add a developer option
        req_opts = parser.add_argument_group("Optional Options")
        req_opts.add_argument("--help", action=StandardHelpAction,
                              help="Show help messages for standard options.")
        req_opts.add_argument("--help-all", action=DevHelpAction,
                              help="Show help messages for both standard and developer options.")
        req_opts.add_argument("--seed", default=1, type=int,
                              help="random seed")
        req_opts.add_argument("--verbose_level", default=logging.INFO,
                              choices=["INFO", "DEBUG"],
                              help="verbose level")
        req_opts.add_argument("--mode", default="SMAC",
                              choices=["SMAC", "ROAR", "EPILS"],
>>>>>>> 24c75ef8
                              help="Configuration mode.")
        opt_opts.add_argument("--restore-state", "--restore_state", dest="restore_state",
                              default=None,
                              help="Path to directory with SMAC-files.")
        # list of runhistory dump files
        # scenario corresponding to --warmstart_runhistory;
        # pcs and feature space has to be identical to --scenario_file
        opt_opts.add_argument("--warmstart-runhistory", "--warmstart_runhistory", dest="warmstart_runhistory",
                              default=None, nargs="*",
                              help=SUPPRESS)
        opt_opts.add_argument("--warmstart-scenario", "--warmstart_scenario", dest="warmstart_scenario",
                              default=None, nargs="*",
                              help=SUPPRESS)
        # list of trajectory dump files, reads runhistory and uses final incumbent as challenger
        opt_opts.add_argument("--warmstart-incumbent", "--warmstart_incumbent", dest="warmstart_incumbent",
                              default=None, nargs="*",
                              help=SUPPRESS)
<<<<<<< HEAD

        self.main_cmd_actions, self.main_cmd_translations = CMDReader._extract_action_info(self.parser._actions)
=======
        # list of trajectory dump files, reads runhistory and uses final incumbent as challenger
        req_opts.add_argument("--warmstart_incumbent", default=None,
                              nargs="*",
                              help=SUPPRESS)
        req_opts.add_argument("--random_configuration_chooser", default=None, type=FileType('r'),
                              help="[dev] path to a python module containing a class `RandomConfigurationChooserImpl`"
                                   "implementing the interface of `RandomConfigurationChooser`")

        args_, misc = parser.parse_known_args()
        CMDReader._check_args(args_, set_parsed=True)
>>>>>>> 24c75ef8

    def _add_smac_options(self):
        """Add SMAC Options"""
        self.smac_parser = ArgumentParser()
        smac_opts = self.smac_parser.add_argument_group("SMAC Options")
        smac_opts.add_argument("--abort-on-first-run-crash", "--abort_on_first_run_crash",
                               dest='abort_on_first_run_crash',
                               default=True, type=truthy,
                               help="If true, *SMAC* will abort if the first run of "
                                    "the target algorithm crashes.")
        smac_opts.add_argument("--always-race-default", "--always_race_default", dest='always_race_default',
                               default=False, type=truthy,
                               help="Race new incumbents always against default "
                                    "configuration.")
        smac_opts.add_argument("--intensification-percentage", "--intensification_percentage",
                               dest='intensification_percentage',
                               default=0.5, type=float,
                               help="The fraction of time to be used on "
                                    "intensification (versus choice of next "
                                    "Configurations).")
        smac_opts.add_argument("--minr", dest='minR',
                               default=1, type=int,
                               help="Minimum number of calls per configuration.")
        smac_opts.add_argument("--maxr", dest='maxR',
                               default=2000, type=int,
                               help="Maximum number of calls per configuration.")
        self.output_dir_arg = \
            smac_opts.add_argument("--output-dir", "--output_dir", dest='output_dir',
                                   type=str, action=ProcessOutputDirAction,
                                   default="smac3-output_%s" % (
                                       datetime.datetime.fromtimestamp(
                                           time.time()).strftime(
                                           '%Y-%m-%d_%H:%M:%S_%f')),
                                   help="Specifies the output-directory for all emerging "
                                        "files, such as logging and results.")
        smac_opts.add_argument("--input-psmac-dirs", "--input_psmac_dirs", dest='input_psmac_dirs',
                               default=None,
                               help="For parallel SMAC, multiple output-directories "
                                    "are used.")  # TODO: type (list of strings? --> str, nargs=*)
        smac_opts.add_argument("--shared-model", "--shared_model", dest='shared_model',
                               default=False, type=truthy,
                               help="Whether to run SMAC in parallel mode.")

        self.smac_cmd_actions, self.smac_cmd_translations = CMDReader._extract_action_info(self.smac_parser._actions)

        # TODO: add smac parser's help to main parser

    def _add_scen_options(self):
        """Add Scenario Options"""
        self.scen_parser = ArgumentParser()
        scen_opts = self.scen_parser.add_argument_group("Scenario Options")
        scen_opts.add_argument("--algo", dest='ta',
                               type=shlex.split,
                               help="[dev] Specifies the target algorithm call that *SMAC* "
                                    "will optimize. Interpreted as a bash-command.")
        scen_opts.add_argument("--execdir", dest="execdir",
                               default='.', type=str,
                               help="[dev] Specifies the path to the execution-directory.")
        scen_opts.add_argument("--deterministic", dest="deterministic",
                               default=False, type=truthy,
                               help="[dev] If true, the optimization process will be "
                                    "repeatable.")
        scen_opts.add_argument("--run-obj", "--run_obj", dest="run_obj",
                               type=str, action=ProcessRunObjectiveAction,
                               required=True, choices=['runtime', 'quality'],
                               help="[dev] Defines what metric to optimize. When "
                                    "optimizing runtime, *cutoff_time* is "
                                    "required as well.")
        self.overall_obj_arg = \
            scen_opts.add_argument("--overall-obj", "--overall_obj", dest="overall_obj",
                                   type=str, action=ParseOverallObjectiveAction, default='par10',
                                   help="[dev] PARX, where X is an integer defining the "
                                        "penalty imposed on timeouts (i.e. runtimes that "
                                        "exceed the *cutoff-time*).")
        scen_opts.add_argument("--cost-for-crash", "--cost_for_crash", dest="cost_for_crash",
                               default=float(MAXINT), type=float,
                               help="[dev] Defines the cost-value for crashed runs "
                                    "on scenarios with quality as run-obj.")
        scen_opts.add_argument("--cutoff-time", "--cutoff_time", dest="cutoff",
                               default=None, type=float,
                               help="[dev] Maximum runtime, after which the "
                                    "target algorithm is cancelled. **Required "
                                    "if *run_obj* is runtime.**")
        scen_opts.add_argument("--memory-limit", "--memory_limit", dest="memory_limit",
                               type=float,
                               help="[dev] Maximum available memory the target algorithm "
                                    "can occupy before being cancelled in MB.")
        scen_opts.add_argument("--tuner-timeout", "--tuner_timeout", dest="algo_runs_timelimit",
                               default=float('inf'), type=float,
                               help="[dev] Maximum amount of CPU-time used for optimization.")
        scen_opts.add_argument("--wallclock-limit", "--wallclock_limit", dest="wallclock_limit",
                               default=float('inf'), type=float,
                               help="[dev] Maximum amount of wallclock-time used for optimization.")
        scen_opts.add_argument("--always-race-default", "--always_race_default", dest="always_race_default",
                               default=False, type=truthy,
                               help="[dev] Race new incumbents always against default configuration.")
        scen_opts.add_argument("--runcount-limit", "--runcount_limit", dest="ta_run_limit",
                               default=float('inf'), type=float,
                               help="[dev] Maximum number of algorithm-calls during optimization.")
        scen_opts.add_argument("--instance-file", "--instance_file", dest='train_inst_fn',
                               type=str, action=ReadTrainInstFileAction,
                               help="[dev] Specifies the file with the training-instances.")
        scen_opts.add_argument("--instances", dest="train_insts",
                               default=[[None]],  # overridden by --instance-file
                               help=SUPPRESS)
        scen_opts.add_argument("--test-instance-file", "--test_instance_file", dest='test_inst_fn',
                               type=str, action=ReadTestInstFileAction,
                               help="[dev] Specifies the file with the test-instances.")
        scen_opts.add_argument("--test-instances", "--test_instances", dest="test_insts",
                               default=[[None]],  # overridden by --test-instance-file
                               help=SUPPRESS)
        scen_opts.add_argument("--feature-file", "--feature_file", dest='feature_fn',
                               type=str, action=ReadFeatureFileAction,
                               help="[dev] Specifies the file with the instance-features.")
        scen_opts.add_argument("--features", dest='feature_dict',
                               default={},  # instance name -> feature vector, overridden by --feature-file
                               help=SUPPRESS)
        scen_opts.add_argument("--initial-incumbent", "--initial_incumbent", dest='initial_incumbent',
                               default="DEFAULT", type=str, choices=['DEFAULT', 'RANDOM'],
                               help="[dev] DEFAULT is the default from the PCS.")
        scen_opts.add_argument("--paramfile", "--param-file", "--param_file", dest='pcs_fn',
                               type=str, action=ReadPCSFileAction,
                               help="[dev] Specifies the path to the "
                                    "PCS-file.")
        scen_opts.add_argument('--cs',
                               default=None,  # ConfigSpace object, overridden by --paramfile
                               help=SUPPRESS)

        # TODO: add scen_parser's help to main parser

        self.scen_cmd_actions, self.scen_cmd_translations = CMDReader._extract_action_info(self.scen_parser._actions)

    def parse_main_command(self, main_cmd_opts: typing.List[str]):
        args_, misc = self.parser.parse_known_args(main_cmd_opts)
        try:
            misc.remove(self.parser.prog)
        except ValueError:
            pass
        return args_, misc

<<<<<<< HEAD
    def parse_smac_command(self, smac_dict: dict={}, smac_cmd_opts: typing.List[str]=[]):
        # transform smac dict to smac_args
        try:
            smac_cmd_opts.remove(self.parser.prog)
        except ValueError:
            pass
        smac_cmd = []
        misc_dict = {}
        parsed_smac_args = {}
        for k, v in smac_dict.items():
            if k in self.smac_cmd_translations:
                if not isinstance(v, (str, bool, int, float,)):
                    parsed_smac_args[self.smac_cmd_translations[k]] = v
                else:
                    smac_cmd.append('--' + k.replace('_', '-'))
                    smac_cmd.append(v)
            else:
                misc_dict[k] = v
        smac_cmd.extend(smac_cmd_opts)

        args_, misc_cmd = self.smac_parser.parse_known_args([str(e) for e in smac_cmd])

        # execute output_dir action for default value
        if args_.output_dir == self.output_dir_arg.default:
            self.output_dir_arg(self.parser, args_, self.output_dir_arg.default)

        if args_.shared_model and args_.input_psmac_dirs is None:
            # per default, we assume that
            # all pSMAC runs write to the default output dir
            args_.input_psmac_dirs = "smac3-output*/run*/"

        # copy parsed smac args to smac_args_
        for k, v in parsed_smac_args.items():
            setattr(args_, k, v)

        return args_, misc_dict, misc_cmd

    def parse_scenario_command(self,
                               scenario_file: str=None,
                               scenario_dict: dict={},
                               scenario_cmd_opts: typing.List[str]=[]):
        """
        Parse scenario command
        :param scenario_file: str or None
        Path to the scenario file.
        :param scenario_dict: dict
        Mappings of scenario options to values
        :param scenario_cmd_opts: list[str]
        Scenario options from command line
        :return:
        Parsed scenario arguments
        """
        # read scenario file
        scenario_file_dict = {}
        if isinstance(scenario_file, str):
            scenario_file_dict = in_reader.read_scenario_file(scenario_file)
        elif scenario_file is None:
            pass
        else:
            raise ValueError("Scenario has to be a string or a dictionary")
        # add options from scenario dict (with overwriting)
        scenario_file_dict.update(scenario_dict)
        # transform scenario dict to scen_args
        scen_dict = scenario_file_dict
        scen_cmd = []
        misc_dict = {}
        self.parsed_scen_args.clear()
        for k, v in scen_dict.items():
            if k in self.scen_cmd_translations:
                if not isinstance(v, (str, bool, int, float,)):
                    # e.g. train_insts, test_insts, cs, features
                    self.parsed_scen_args[self.scen_cmd_translations[k]] = v
                else:
                    scen_cmd.append('--' + k.replace('_', '-'))
                    scen_cmd.append(str(v))
            else:
                misc_dict[k] = v
        scen_cmd.extend(scenario_cmd_opts)

        if len(misc_dict.keys()):
            self.logger.warning('Adding unsupported scenario options: {}'.format(misc_dict))
            for k, v in misc_dict.items():
                self.parsed_scen_args[k] = v
            # Fail in a later version:
            # self.scen_parser.exit(1, 'Error: Unknown arguments: {}'.format(misc_dict))

        # append rest of arguments (= override) options from scenario file and
        # parse them with the scenario parser
        scen_args_, misc = self.scen_parser.parse_known_args([str(e) for e in scen_cmd])

        if len(misc):
            self.scen_parser.exit(1, 'Error: Can not parse arguments: {}'.format(misc))

        # execute overall_obj action for default value
        if scen_args_.overall_obj == self.overall_obj_arg.default:
            self.overall_obj_arg(self.scen_parser, scen_args_, self.overall_obj_arg.default)

        # make checks that argparse can't perform natively

        if "cutoff_time_required" in self.parsed_scen_args:
            if self.parsed_scen_args["cutoff_time_required"] and not scen_args_.cutoff:
                self.parser.exit(1, "Error: {}".format(self.parsed_scen_args["cutoff_time_required"]["error"]))
            self.parsed_scen_args.pop("cutoff_time_required")

        # copy parsed scenario args to scen_args_
        # par_factor, train_insts, test_insts, (features, features_names), feature_dict, cs
        for k, v in self.parsed_scen_args.items():
            setattr(scen_args_, k, v)

        return scen_args_

    def read_smac_scenario_dict_cmd(self, dict_cmd: dict, scenario_file: str=None):
        smac_args_, misc_dict, misc_cmd = self.parse_smac_command(smac_dict=dict_cmd)
        scen_args_ = self.parse_scenario_command(scenario_file=scenario_file,
                                                 scenario_dict=misc_dict,
                                                 scenario_cmd_opts=misc_cmd)
        return smac_args_, scen_args_

    def read_cmd(self, commandline_arguments: typing.List[str]=sys.argv[1:]):
        """Reads command line options

        Returns
        -------
            args_: parsed arguments; return of parse_args of ArgumentParser
        """
        main_args_, misc = self.parse_main_command(main_cmd_opts=commandline_arguments)
        smac_args_, misc_dict, misc_cmd = self.parse_smac_command(smac_cmd_opts=misc)
        scen_args_ = self.parse_scenario_command(scenario_file=main_args_.scenario_file,
                                                 scenario_dict=misc_dict,
                                                 scenario_cmd_opts=misc_cmd)
        return main_args_, smac_args_, scen_args_

    @staticmethod
    def _write_options_to_doc(_arguments: dict, path: str, exclude: typing.List[str]):
        with open(path, 'w') as fh:
            for arg in sorted(_arguments.keys()):
                print_arg = arg.lstrip('-').replace('-', '_')
                if print_arg in exclude:
                    continue
                if _arguments[arg]['help'] == SUPPRESS:
                    continue
                fh.write(":{}: ".format(print_arg))
                fh.write("{}".format(_arguments[arg]['help'].lstrip("[dev] ")))
                if 'default' in _arguments[arg] and _arguments[arg]['default']:
                    fh.write(" Default: {}.".format(_arguments[arg]['default']))
                if 'choice' in _arguments[arg] and _arguments[arg]['choice']:
                    fh.write(" Must be from: {}.".format(_arguments[arg]['choice']))
                fh.write("\n")
            fh.write("\n\n")

    def write_main_options_to_doc(self, path: str='main_options.rst'):
        """Writes the SMAC option-list to file for autogeneration in documentation.
        The list is created in doc/conf.py and read in doc/options.rst.
=======
    @staticmethod
    def _check_args(args_: Namespace, set_parsed: bool=False):
        """Checks command line arguments (e.g., whether all given files exist)
>>>>>>> 24c75ef8

        Parameters
        ----------
        path: string
            Where to write to (relative to doc-folder since executed in conf.py)
        """
        exclude = []
        _arguments = self.main_cmd_actions
        CMDReader._write_options_to_doc(_arguments, path, exclude)

    def write_smac_options_to_doc(self, path: str='smac_options.rst'):
        """Writes the SMAC option-list to file for autogeneration in documentation.
        The list is created in doc/conf.py and read in doc/options.rst.

        Parameters
        ----------
        path: string
            Where to write to (relative to doc-folder since executed in conf.py)
        """
        exclude = []
        _arguments = self.smac_cmd_actions
        CMDReader._write_options_to_doc(_arguments, path, exclude)

<<<<<<< HEAD
    def write_scenario_options_to_doc(self, path: str='scenario_options.rst'):
        """Writes the Scenario option-list to file for autogeneration in documentation.
        The list is created in doc/conf.py and read in doc/options.rst.

        Parameters
        ----------
        path: string
            Where to write to (relative to doc-folder since executed in conf.py)
        """
        exclude = ['cs', 'features', 'instances', 'test_instances']
        _arguments = self.scen_cmd_actions
        CMDReader._write_options_to_doc(_arguments, path, exclude)
=======
        if not os.path.isfile(args_.scenario_file):
            raise ValueError("Not found: %s" % (args_.scenario_file))
        CMDReader._check_random_configuration_chooser(args_, set_parsed)

    @staticmethod
    def _check_random_configuration_chooser(args_: Namespace, set_parsed: bool=False):
        if not hasattr(args_, 'random_configuration_chooser'):
            if set_parsed:
                setattr(args_, 'random_configuration_chooser', None)
            return
        elif not args_.random_configuration_chooser:
            if set_parsed:
                args_.random_configuration_chooser = None
            return
        else:
            import importlib.util
            spec = importlib.util.spec_from_file_location("smac.custom.random_configuration_chooser", args_.random_configuration_chooser.name)
            rcc_module = importlib.util.module_from_spec(spec)
            spec.loader.exec_module(rcc_module)
            if set_parsed:
                setattr(args_, 'random_configuration_chooser', rcc_module.RandomConfigurationChooserImpl())
>>>>>>> 24c75ef8
<|MERGE_RESOLUTION|>--- conflicted
+++ resolved
@@ -1,8 +1,7 @@
-from argparse import ArgumentParser, ArgumentDefaultsHelpFormatter, SUPPRESS, FileType, Action
+from argparse import Action, ArgumentDefaultsHelpFormatter, ArgumentParser, FileType, Namespace, SUPPRESS
 import datetime
 import distutils.util
 import logging
-<<<<<<< HEAD
 import os
 import re
 import shlex
@@ -13,11 +12,6 @@
 import time
 import typing
 
-=======
-import typing
-from argparse import Action, ArgumentDefaultsHelpFormatter, ArgumentParser, FileType, Namespace, SUPPRESS
->>>>>>> 24c75ef8
-
 __author__ = "Marius Lindauer"
 __copyright__ = "Copyright 2015, ML4AAD"
 __license__ = "3-clause BSD"
@@ -25,12 +19,9 @@
 __email__ = "lindauer@cs.uni-freiburg.de"
 __version__ = "0.0.1"
 
-
-<<<<<<< HEAD
 in_reader = InputReader()
 parsed_scen_args = {}
 logger = None
-
 
 def truthy(x):
     if isinstance(x, bool):
@@ -45,7 +36,7 @@
 
 class CheckScenarioFileAction(Action):
 
-    def __call__(self, parser, namespace, values, option_string=None):
+    def __call__(self, parser: ArgumentParser, namespace: Namespace, values: list, option_string: str=None):
         fn = values
         if fn:
             if not os.path.isfile(fn):
@@ -53,9 +44,22 @@
         setattr(namespace, self.dest, values)
 
 
+class ParseRandomConfigurationChooserAction(Action):
+
+    def __call__(self, parser: ArgumentParser, namespace: Namespace, values: list, option_string: str = None):
+        module_file = values
+        module_path = module_file.name
+        module_file.close()
+        import importlib.util
+        spec = importlib.util.spec_from_file_location("smac.custom.random_configuration_chooser", module_path)
+        rcc_module = importlib.util.module_from_spec(spec)
+        spec.loader.exec_module(rcc_module)
+        setattr(namespace, self.dest, rcc_module.RandomConfigurationChooserImpl())
+
+
 class ProcessRunObjectiveAction(Action):
 
-    def __call__(self, parser, namespace, values, option_string=None):
+    def __call__(self, parser: ArgumentParser, namespace: Namespace, values: list, option_string: str=None):
         if values is "runtime":
             parsed_scen_args["cutoff_time_required"] = {
                 "error": "--cutoff-time is required when --run-objective is set to \"runtime\""
@@ -65,7 +69,7 @@
 
 class ParseOverallObjectiveAction(Action):
 
-    def __call__(self, parser, namespace, values, option_string=None):
+    def __call__(self, parser: ArgumentParser, namespace: Namespace, values: list, option_string: str=None):
         par_str = values
         if par_str[:3] in ["PAR", "par"]:
             par_str = par_str[3:]
@@ -82,7 +86,7 @@
 
 class ReadTrainInstFileAction(Action):
 
-    def __call__(self, parser, namespace, values, option_string=None):
+    def __call__(self, parser: ArgumentParser, namespace: Namespace, values: list, option_string: str=None):
         fn = values
         if fn:
             if os.path.isfile(fn):
@@ -94,7 +98,7 @@
 
 class ReadTestInstFileAction(Action):
 
-    def __call__(self, parser, namespace, values, option_string=None):
+    def __call__(self, parser: ArgumentParser, namespace: Namespace, values: list, option_string: str=None):
         fn = values
         if fn:
             if os.path.isfile(fn):
@@ -106,7 +110,7 @@
 
 class ReadFeatureFileAction(Action):
 
-    def __call__(self, parser, namespace, values, option_string=None):
+    def __call__(self, parser: ArgumentParser, namespace: Namespace, values: list, option_string: str=None):
         fn = values
         if fn:
             if os.path.isfile(fn):
@@ -119,7 +123,7 @@
 
 class ReadPCSFileAction(Action):
 
-    def __call__(self, parser, namespace, values, option_string=None):
+    def __call__(self, parser: ArgumentParser, namespace: Namespace, values: list, option_string: str=None):
         fn = values
         if fn:
             if os.path.isfile(fn):
@@ -138,7 +142,7 @@
 
 class ProcessOutputDirAction(Action):
 
-    def __call__(self, parser, namespace, values, option_string=None):
+    def __call__(self, parser: ArgumentParser, namespace: Namespace, values: list, option_string: str=None):
         directory = values
         if not directory:
             logger.debug("Deactivate output directory.")
@@ -148,18 +152,13 @@
         setattr(namespace, self.dest, values)
 
 
-class CMDReader(object):
-=======
-help_type = "standard"
-
-
 class ConfigurableHelpFormatter(ArgumentDefaultsHelpFormatter):
     """
     Configurable Help Formatter. Can filter out developer options.
     """
->>>>>>> 24c75ef8
-
-    def __init__(self, *args, **kwargs):
+
+    def __init__(self, *args, help_type='standard', **kwargs):
+        self.help_type = help_type
         super(ConfigurableHelpFormatter, self).__init__(*args, **kwargs)
 
     def _add_item(self, func: typing.Callable, args: typing.Union[list, tuple]):
@@ -178,7 +177,8 @@
                 if not dev:
                     filtered_actions.append(action)
             return filtered_actions
-        if help_type == 'standard':
+
+        if self.help_type == 'standard':
             if func.__name__ == '_format_usage':
                 args = (args[0], filter_actions(args[1]), args[2], args[3])
             elif isinstance(args, list):
@@ -189,15 +189,65 @@
         self._current_section.items.append((func, args))
 
 
+class SMACArgumentParser(ArgumentParser):
+    """
+    ArgumentParser that can be extended by additional parsers.
+    """
+
+    def __init__(self, *args, **kwargs):
+        self.additional_parsers = []
+        self.help_type = 'standard'  # standard or dev
+        super(SMACArgumentParser, self).__init__(*args, **kwargs)
+
+    def set_help_type(self, help_type):
+        self.help_type = help_type
+        for parser in self.additional_parsers:
+            parser.help_type = help_type
+
+    def add_parser(self, additional_parser: ArgumentParser):
+        self.additional_parsers.append(additional_parser)
+
+    def _get_formatter(self):
+        return self.formatter_class(prog=self.prog, help_type=self.help_type)
+
+    def format_help(self):
+        formatter = self._get_formatter()
+
+        # usage
+        formatter.add_usage(self.usage, self._actions,
+                            self._mutually_exclusive_groups)
+
+        # description
+        formatter.add_text(self.description)
+
+        # positionals, optionals and user-defined groups
+        def add_action_groups(parser: ArgumentParser):
+            for action_group in parser._action_groups:
+                formatter.start_section(action_group.title)
+                formatter.add_text(action_group.description)
+                formatter.add_arguments(action_group._group_actions)
+                formatter.end_section()
+        add_action_groups(self)
+
+        # positionals, optionals and user-defined groups from additional parsers
+        for parser in self.additional_parsers:
+            add_action_groups(parser)
+
+        # epilog
+        formatter.add_text(self.epilog)
+
+        # determine help from format above
+        return formatter.format_help()
+
+
 class StandardHelpAction(Action):
     """Action to only show standard options in help message"""
 
     def __init__(self, *args, **kwargs):
         super(StandardHelpAction, self).__init__(default=SUPPRESS, nargs=0, *args, **kwargs)
 
-    def __call__(self, parser: ArgumentParser, namespace: Namespace, values: list, option_string: str=None):
-        global help_type
-        help_type = 'standard'
+    def __call__(self, parser: SMACArgumentParser, namespace: Namespace, values: list, option_string: str=None):
+        parser.set_help_type('standard')
         parser.print_help()
         parser.exit()
 
@@ -208,9 +258,8 @@
     def __init__(self, *args, **kwargs):
         super(DevHelpAction, self).__init__(default=SUPPRESS, nargs=0, *args, **kwargs)
 
-    def __call__(self, parser: ArgumentParser, namespace: Namespace, values: list, option_string: str=None):
-        global help_type
-        help_type = 'dev'
+    def __call__(self, parser: SMACArgumentParser, namespace: Namespace, values: list, option_string: str=None):
+        parser.set_help_type('dev')
         parser.print_help()
         parser.exit()
 
@@ -298,15 +347,18 @@
         prog = sys.argv[0]
         if re.match("^python[0-9._-]*$", sys.argv[0]):
             prog = sys.argv[1]
-        self.parser = ArgumentParser(formatter_class=ArgumentDefaultsHelpFormatter, prog=prog)
+        self.parser = SMACArgumentParser(formatter_class=ConfigurableHelpFormatter, add_help=False, prog=prog)
+        # let a help message begin with "[dev]" to add a developer option
         req_opts = self.parser.add_argument_group("Required Options")
         req_opts.add_argument("--scenario", "--scenario-file", "--scenario_file", dest="scenario_file",
                               required=True, type=str,
                               action=CheckScenarioFileAction,
                               help="Scenario file in AClib format.")
-
-<<<<<<< HEAD
         opt_opts = self.parser.add_argument_group("Optional Options")
+        opt_opts.add_argument("--help", action=StandardHelpAction,
+                              help="Show help messages for standard options.")
+        opt_opts.add_argument("--help-all", action=DevHelpAction,
+                              help="Show help messages for both standard and developer options.")
         opt_opts.add_argument("--seed",
                               default=1, type=int,
                               help="Random Seed.")
@@ -315,26 +367,6 @@
                               help="Verbosity level.")
         opt_opts.add_argument("--mode",
                               default="SMAC", choices=["SMAC", "ROAR", "EPILS"],
-=======
-        parser = ArgumentParser(formatter_class=ConfigurableHelpFormatter, add_help=False)
-        req_opts = parser.add_argument_group("Required Options")
-        req_opts.add_argument("--scenario_file", required=True,
-                              help="scenario file in AClib format")
-
-        # let a help message begin with "[dev]" to add a developer option
-        req_opts = parser.add_argument_group("Optional Options")
-        req_opts.add_argument("--help", action=StandardHelpAction,
-                              help="Show help messages for standard options.")
-        req_opts.add_argument("--help-all", action=DevHelpAction,
-                              help="Show help messages for both standard and developer options.")
-        req_opts.add_argument("--seed", default=1, type=int,
-                              help="random seed")
-        req_opts.add_argument("--verbose_level", default=logging.INFO,
-                              choices=["INFO", "DEBUG"],
-                              help="verbose level")
-        req_opts.add_argument("--mode", default="SMAC",
-                              choices=["SMAC", "ROAR", "EPILS"],
->>>>>>> 24c75ef8
                               help="Configuration mode.")
         opt_opts.add_argument("--restore-state", "--restore_state", dest="restore_state",
                               default=None,
@@ -352,25 +384,12 @@
         opt_opts.add_argument("--warmstart-incumbent", "--warmstart_incumbent", dest="warmstart_incumbent",
                               default=None, nargs="*",
                               help=SUPPRESS)
-<<<<<<< HEAD
-
+        
         self.main_cmd_actions, self.main_cmd_translations = CMDReader._extract_action_info(self.parser._actions)
-=======
-        # list of trajectory dump files, reads runhistory and uses final incumbent as challenger
-        req_opts.add_argument("--warmstart_incumbent", default=None,
-                              nargs="*",
-                              help=SUPPRESS)
-        req_opts.add_argument("--random_configuration_chooser", default=None, type=FileType('r'),
-                              help="[dev] path to a python module containing a class `RandomConfigurationChooserImpl`"
-                                   "implementing the interface of `RandomConfigurationChooser`")
-
-        args_, misc = parser.parse_known_args()
-        CMDReader._check_args(args_, set_parsed=True)
->>>>>>> 24c75ef8
 
     def _add_smac_options(self):
         """Add SMAC Options"""
-        self.smac_parser = ArgumentParser()
+        self.smac_parser = SMACArgumentParser(formatter_class=ConfigurableHelpFormatter, add_help=False)
         smac_opts = self.smac_parser.add_argument_group("SMAC Options")
         smac_opts.add_argument("--abort-on-first-run-crash", "--abort_on_first_run_crash",
                                dest='abort_on_first_run_crash',
@@ -409,14 +428,20 @@
         smac_opts.add_argument("--shared-model", "--shared_model", dest='shared_model',
                                default=False, type=truthy,
                                help="Whether to run SMAC in parallel mode.")
-
+        smac_opts.add_argument("--random-configuration-chooser", "--random_configuration_chooser",
+                               dest="random_configuration_chooser",
+                               default=None, type=FileType('r'),
+                               action=ParseRandomConfigurationChooserAction,
+                               help="[dev] path to a python module containing a class"
+                                    "`RandomConfigurationChooserImpl` implementing"
+                                    "the interface of `RandomConfigurationChooser`")
+
+        self.parser.add_parser(self.smac_parser)
         self.smac_cmd_actions, self.smac_cmd_translations = CMDReader._extract_action_info(self.smac_parser._actions)
-
-        # TODO: add smac parser's help to main parser
 
     def _add_scen_options(self):
         """Add Scenario Options"""
-        self.scen_parser = ArgumentParser()
+        self.scen_parser = SMACArgumentParser(formatter_class=ConfigurableHelpFormatter, add_help=False)
         scen_opts = self.scen_parser.add_argument_group("Scenario Options")
         scen_opts.add_argument("--algo", dest='ta',
                                type=shlex.split,
@@ -495,8 +520,7 @@
                                default=None,  # ConfigSpace object, overridden by --paramfile
                                help=SUPPRESS)
 
-        # TODO: add scen_parser's help to main parser
-
+        self.parser.add_parser(self.scen_parser)
         self.scen_cmd_actions, self.scen_cmd_translations = CMDReader._extract_action_info(self.scen_parser._actions)
 
     def parse_main_command(self, main_cmd_opts: typing.List[str]):
@@ -507,8 +531,7 @@
             pass
         return args_, misc
 
-<<<<<<< HEAD
-    def parse_smac_command(self, smac_dict: dict={}, smac_cmd_opts: typing.List[str]=[]):
+    def parse_smac_command(self, smac_dict: dict = {}, smac_cmd_opts: typing.List[str] = []):
         # transform smac dict to smac_args
         try:
             smac_cmd_opts.remove(self.parser.prog)
@@ -620,6 +643,12 @@
         return scen_args_
 
     def read_smac_scenario_dict_cmd(self, dict_cmd: dict, scenario_file: str=None):
+        """Reads smac and scenario options provided in a dictionary
+
+        Returns
+        -------
+            smac_args_, scen_args_: smac and scenario options parsed with corresponding ArgumentParser
+        """
         smac_args_, misc_dict, misc_cmd = self.parse_smac_command(smac_dict=dict_cmd)
         scen_args_ = self.parse_scenario_command(scenario_file=scenario_file,
                                                  scenario_dict=misc_dict,
@@ -627,11 +656,12 @@
         return smac_args_, scen_args_
 
     def read_cmd(self, commandline_arguments: typing.List[str]=sys.argv[1:]):
-        """Reads command line options
+        """Reads command line options (main, smac and scenario options)
 
         Returns
         -------
-            args_: parsed arguments; return of parse_args of ArgumentParser
+            smac_args_, scen_args_: parsed arguments;
+                main, smac and scenario options parsed with corresponding ArgumentParser
         """
         main_args_, misc = self.parse_main_command(main_cmd_opts=commandline_arguments)
         smac_args_, misc_dict, misc_cmd = self.parse_smac_command(smac_cmd_opts=misc)
@@ -661,11 +691,6 @@
     def write_main_options_to_doc(self, path: str='main_options.rst'):
         """Writes the SMAC option-list to file for autogeneration in documentation.
         The list is created in doc/conf.py and read in doc/options.rst.
-=======
-    @staticmethod
-    def _check_args(args_: Namespace, set_parsed: bool=False):
-        """Checks command line arguments (e.g., whether all given files exist)
->>>>>>> 24c75ef8
 
         Parameters
         ----------
@@ -689,7 +714,6 @@
         _arguments = self.smac_cmd_actions
         CMDReader._write_options_to_doc(_arguments, path, exclude)
 
-<<<<<<< HEAD
     def write_scenario_options_to_doc(self, path: str='scenario_options.rst'):
         """Writes the Scenario option-list to file for autogeneration in documentation.
         The list is created in doc/conf.py and read in doc/options.rst.
@@ -701,27 +725,4 @@
         """
         exclude = ['cs', 'features', 'instances', 'test_instances']
         _arguments = self.scen_cmd_actions
-        CMDReader._write_options_to_doc(_arguments, path, exclude)
-=======
-        if not os.path.isfile(args_.scenario_file):
-            raise ValueError("Not found: %s" % (args_.scenario_file))
-        CMDReader._check_random_configuration_chooser(args_, set_parsed)
-
-    @staticmethod
-    def _check_random_configuration_chooser(args_: Namespace, set_parsed: bool=False):
-        if not hasattr(args_, 'random_configuration_chooser'):
-            if set_parsed:
-                setattr(args_, 'random_configuration_chooser', None)
-            return
-        elif not args_.random_configuration_chooser:
-            if set_parsed:
-                args_.random_configuration_chooser = None
-            return
-        else:
-            import importlib.util
-            spec = importlib.util.spec_from_file_location("smac.custom.random_configuration_chooser", args_.random_configuration_chooser.name)
-            rcc_module = importlib.util.module_from_spec(spec)
-            spec.loader.exec_module(rcc_module)
-            if set_parsed:
-                setattr(args_, 'random_configuration_chooser', rcc_module.RandomConfigurationChooserImpl())
->>>>>>> 24c75ef8
+        CMDReader._write_options_to_doc(_arguments, path, exclude)