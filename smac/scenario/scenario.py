from collections import defaultdict
import os
import sys
import logging
import numpy
import shlex
import time
import datetime
import copy

from sklearn.decomposition import PCA
from sklearn.preprocessing import MinMaxScaler

from smac.utils.io.input_reader import InputReader
from smac.utils.io.output_writer import OutputWriter
from smac.configspace import pcs

__author__ = "Marius Lindauer, Matthias Feurer"
__copyright__ = "Copyright 2016, ML4AAD"
__license__ = "3-clause BSD"
__maintainer__ = "Marius Lindauer"
__email__ = "lindauer@cs.uni-freiburg.de"
__version__ = "0.0.2"


def _is_truthy(arg):
    return arg in ["1", "true", True]


class Scenario(object):

    '''
    main class of SMAC
    '''

    def __init__(self, scenario, cmd_args=None):
        """Construct scenario object from file or dictionary.

        Parameters
        ----------
        scenario : str or dict
            if str, it will be interpreted as to a path a scenario file
            if dict, it will be directly to get all scenario related information
        cmd_args : dict
            command line arguments that were not processed by argparse

        """
<<<<<<< HEAD
        self.logger = logging.getLogger(self.__module__ + '.' + self.__class__.__name__)
=======
        self.logger = logging.getLogger(self.__module__ + "." + self.__class__.__name__)
>>>>>>> 882aa272
        self.PCA_DIM = 7

        self.in_reader = InputReader()
        self.out_writer = OutputWriter()

        if type(scenario) is str:
            scenario_fn = scenario
            self.logger.info("Reading scenario file: %s" % (scenario_fn))
            scenario = self.in_reader.read_scenario_file(scenario_fn)
        elif type(scenario) is dict:
            scenario = copy.copy(scenario)
        else:
            raise TypeError(
                "Wrong type of scenario (str or dict are supported)")

        if cmd_args:
            scenario.update(cmd_args)

        self._arguments = {}
        self._groups = defaultdict(set)
        self._add_arguments()

        # Parse arguments
        parsed_arguments = {}
        for key, value in self._arguments.items():
            arg_name, arg_value = self._parse_argument(key, scenario, **value)
            parsed_arguments[arg_name] = arg_value

<<<<<<< HEAD
=======

>>>>>>> 882aa272
        if len(scenario) != 0:
            raise ValueError('Could not parse the following arguments: %s' %
                             str(list(scenario.keys())))

        for group, potential_members in self._groups.items():
            n_members_in_scenario = 0
            for pm in potential_members:
                if pm in parsed_arguments:
                    n_members_in_scenario += 1

            if n_members_in_scenario != 1:
                raise ValueError('Exactly one of the following arguments must '
                                 'be specified in the scenario file: %s' %
                                 str(potential_members))

        for arg_name, arg_value in parsed_arguments.items():
            setattr(self, arg_name, arg_value)

        self._transform_arguments()

        self.out_writer.write_scenario_file(self)

    def add_argument(self, name, help, callback=None, default=None,
                     dest=None, required=False, mutually_exclusive_group=None,
                     choice=None):
        """Add argument to the scenario object.

        Parameters
        ----------
        name : str
            Argument name
        help : str
            Help text which can be displayed in the documentation.
        callback : callable, optional
            If given, the callback will be called when the argument is
            parsed. Useful for custom casting/typechecking.
        default : object, optional
            Default value if the argument is not given. Default to ``None``.
        dest : str
            Assign the argument to scenario object by this name.
        required : bool
            If True, the scenario will raise an error if the argument is not
            given.
        mutually_exclusive_group : str
            Group arguments with similar behaviour by assigning the same string
            value. The scenario will ensure that exactly one of the arguments is
            given. Is used for example to ensure that either a configuration
            space object or a parameter file is passed to the scenario. Can not
            be used together with ``required``.
        """
        if not isinstance(required, bool):
            raise TypeError("Argument 'required' must be of type 'bool'.")
        if required is not False and mutually_exclusive_group is not None:
            raise ValueError("Cannot make argument '%s' required and add it to"
                             " a group of mutually exclusive arguments." % name)
        if choice is not None and not isinstance(choice, (list, set, tuple)):
            raise TypeError('Choice must be of type list/set/tuple.')

        self._arguments[name] = {'default': default,
                                 'required': required,
                                 'help': help,
                                 'dest': dest,
                                 'callback': callback,
                                 'choice': choice}

        if mutually_exclusive_group:
            self._groups[mutually_exclusive_group].add(name)

    def _parse_argument(self, name, scenario, help, callback=None, default=None,
                        dest=None, required=False, choice=None):
        """Search the scenario dict for a single allowed argument and parse it.

        Side effect: the argument is removed from the scenario dict if found.

        name : str
            Argument name, as specified in the Scenario class.
        scenario : dict
            Scenario dict as provided by the user or as parsed by the cli
            interface.
        help : str
            Help string of the argument
        callback : callable, optional (default=None)
            If given, will be called to transform the given argument.
        default : object, optional (default=None)
            Will be used as default value if the argument is not given by the
            user.
        dest : str, optional (default=None)
            Will be used as member name of the scenario.
        required : bool (default=False)
            If ``True``, the scenario will raise an Exception if the argument is
            not given.
        choice : list, optional (default=None)
            If given, the scenario checks whether the argument is in the
            list. If not, it raises an Exception.

        Returns
        -------
        str
            Member name of the attribute.
        object
            Value of the attribute.
        """
        normalized_name = name.lower().replace('-', '').replace('_', '')
        value = None

        # Allows us to pop elements in order to remove all parsed elements
        # from the dictionary
        for key in list(scenario.keys()):
            # Check all possible ways to spell an argument
            normalized_key = key.lower().replace('-', '').replace('_', '')
            if normalized_key == normalized_name:
                value = scenario.pop(key)

        if dest is None:
            dest = name.lower().replace('-', '_')

        if required is True:
            if value is None:
                raise ValueError('Required scenario argument %s not given.' %
                                 name)

        if value is None:
            value = default

        if value is not None and callable(callback):
            value = callback(value)

        if value is not None and choice:
            value = value.strip()
            if value not in choice:
                raise ValueError('Argument %s can only take a value in %s, '
                                 'but is %s' % (name, choice, value))

        return dest, value

    def _add_arguments(self):
        # Add allowed arguments
        self.add_argument(name='abort_on_first_run_crash', help=None,
                          default='1', callback=_is_truthy)
        self.add_argument(name='algo', help=None, dest='ta',
                          callback=shlex.split)
        self.add_argument(name='execdir', default='.', help=None)
        self.add_argument(name='deterministic', default='0', help=None,
                          callback=_is_truthy)
        self.add_argument(name='paramfile', help=None, dest='pcs_fn',
                          mutually_exclusive_group='cs')
        self.add_argument(name='run_obj', help=None, default='runtime')
        self.add_argument(name='overall_obj', help=None, default='par10')
        self.add_argument(name='cutoff_time', help=None, default=None,
                          dest='cutoff', callback=float)
        self.add_argument(name='memory_limit', help=None)
        self.add_argument(name='tuner-timeout', help=None, default=numpy.inf,
                          dest='algo_runs_timelimit',
                          callback=float)
        self.add_argument(name='wallclock_limit', help=None, default=numpy.inf,
                          callback=float)
        self.add_argument(name='runcount_limit', help=None, default=numpy.inf,
                          callback=float, dest="ta_run_limit")
        self.add_argument(name='minR', help=None, default=1, callback=int,
                          dest='minR')
        self.add_argument(name='maxR', help=None, default=2000, callback=int,
                          dest='maxR')
        self.add_argument(name='instance_file', help=None, dest='train_inst_fn')
        self.add_argument(name='test_instance_file', help=None,
                          dest='test_inst_fn')
        self.add_argument(name='feature_file', help=None, dest='feature_fn')
        self.add_argument(name='output_dir', help=None,
                          default="smac3-output_%s" % (
                              datetime.datetime.fromtimestamp(
                                  time.time()).strftime(
                                  '%Y-%m-%d_%H:%M:%S')))
        self.add_argument(name='shared_model', help=None, default='0',
                          callback=_is_truthy)
        self.add_argument(name='instances', default=[[None]], help=None,
                          dest='train_insts')
        self.add_argument(name='test_instances', default=[[None]], help=None,
                          dest='test_insts')
        self.add_argument(name='initial_incumbent', default="DEFAULT",
                          help=None, dest='initial_incumbent',
                          choice=['DEFAULT', 'RANDOM'])
        # instance name -> feature vector
        self.add_argument(name='features', default={}, help=None,
                          dest='feature_dict')
        # ConfigSpace object
        self.add_argument(name='cs', help=None, mutually_exclusive_group='cs')

    def _transform_arguments(self):
        self.n_features = len(self.feature_dict)
        self.feature_array = None

        if self.overall_obj[:3] in ["PAR", "par"]:
            par_str = self.overall_obj[3:]
        elif self.overall_obj[:4] in ["mean", "MEAN"]:
            par_str = self.overall_obj[4:]
        # Check for par-value as in "par10"/ "mean5"
        if len(par_str) > 0:
            self.par_factor = int(par_str)
        else:
            self.logger.debug("No par-factor detected. Using 1 by default.")
            self.par_factor = 1

        # read instance files
        if self.train_inst_fn:
            if os.path.isfile(self.train_inst_fn):
                self.train_insts = self.in_reader.read_instance_file(
                    self.train_inst_fn)
            else:
                self.logger.error(
                    "Have not found instance file: %s" % (self.train_inst_fn))
                sys.exit(1)
        if self.test_inst_fn:
            if os.path.isfile(self.test_inst_fn):
                self.test_insts = self.in_reader.read_instance_file(
                    self.test_inst_fn)
            else:
                self.logger.error(
                    "Have not found test instance file: %s" % (
                        self.test_inst_fn))
                sys.exit(1)

        self.instance_specific = {}

        def extract_instance_specific(instance_list):
            insts = []
            for inst in instance_list:
                if len(inst) > 1:
                    self.instance_specific[inst[0]] = " ".join(inst[1:])
                insts.append(inst[0])
            return insts

        self.train_insts = extract_instance_specific(self.train_insts)
        if self.test_insts:
            self.test_insts = extract_instance_specific(self.test_insts)

        # read feature file
        if self.feature_fn:
            if os.path.isfile(self.feature_fn):
                self.feature_dict = self.in_reader.read_instance_features_file(
                    self.feature_fn)[1]

        if self.feature_dict:
            self.feature_array = []
            for inst_ in self.train_insts:
                self.feature_array.append(self.feature_dict[inst_])
            self.feature_array = numpy.array(self.feature_array)
            self.n_features = self.feature_array.shape[1]
<<<<<<< HEAD
 
=======

>>>>>>> 882aa272
            # reduce dimensionality of features of larger than PCA_DIM
            if self.feature_array.shape[1] > self.PCA_DIM:
                X = self.feature_array
                # scale features
                X = MinMaxScaler().fit_transform(X)
                X = numpy.nan_to_num(X) # if features with max == min
                #PCA
                pca = PCA(n_components=self.PCA_DIM)
                self.feature_array = pca.fit_transform(X)
                self.n_features = self.feature_array.shape[1]
                # update feature dictionary
                for feat, inst_ in zip(self.feature_array, self.train_insts):
                    self.feature_dict[inst_] = feat

        # read pcs file
        if self.pcs_fn and os.path.isfile(self.pcs_fn):
            with open(self.pcs_fn) as fp:
                pcs_str = fp.readlines()
                self.cs = pcs.read(pcs_str)
                self.cs.seed(42)
        elif self.pcs_fn:
            self.logger.error("Have not found pcs file: %s" %
                              (self.pcs_fn))
            sys.exit(1)

        # you cannot set output dir to None directly
        # because None is replaced by default always
        if self.output_dir == "":
            self.output_dir = None
            self.logger.debug("Deactivate output directory.")
        else:
            self.logger.info("Output to %s" % (self.output_dir))

    def __getstate__(self):
        d = dict(self.__dict__)
        del d['logger']
        return d

    def __setstate__(self, d):
        self.__dict__.update(d)
<<<<<<< HEAD
        self.logger = logging.getLogger(self.__module__ + '.' + self.__class__.__name__)
=======
        self.logger = logging.getLogger(self.__module__ + "." + self.__class__.__name__)
>>>>>>> 882aa272
<|MERGE_RESOLUTION|>--- conflicted
+++ resolved
@@ -45,11 +45,7 @@
             command line arguments that were not processed by argparse
 
         """
-<<<<<<< HEAD
         self.logger = logging.getLogger(self.__module__ + '.' + self.__class__.__name__)
-=======
-        self.logger = logging.getLogger(self.__module__ + "." + self.__class__.__name__)
->>>>>>> 882aa272
         self.PCA_DIM = 7
 
         self.in_reader = InputReader()
@@ -78,10 +74,6 @@
             arg_name, arg_value = self._parse_argument(key, scenario, **value)
             parsed_arguments[arg_name] = arg_value
 
-<<<<<<< HEAD
-=======
-
->>>>>>> 882aa272
         if len(scenario) != 0:
             raise ValueError('Could not parse the following arguments: %s' %
                              str(list(scenario.keys())))
@@ -328,11 +320,6 @@
                 self.feature_array.append(self.feature_dict[inst_])
             self.feature_array = numpy.array(self.feature_array)
             self.n_features = self.feature_array.shape[1]
-<<<<<<< HEAD
- 
-=======
-
->>>>>>> 882aa272
             # reduce dimensionality of features of larger than PCA_DIM
             if self.feature_array.shape[1] > self.PCA_DIM:
                 X = self.feature_array
@@ -373,8 +360,4 @@
 
     def __setstate__(self, d):
         self.__dict__.update(d)
-<<<<<<< HEAD
-        self.logger = logging.getLogger(self.__module__ + '.' + self.__class__.__name__)
-=======
-        self.logger = logging.getLogger(self.__module__ + "." + self.__class__.__name__)
->>>>>>> 882aa272
+        self.logger = logging.getLogger(self.__module__ + '.' + self.__class__.__name__)