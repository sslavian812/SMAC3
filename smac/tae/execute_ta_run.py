--- conflicted
+++ resolved
@@ -35,11 +35,7 @@
             the command line call to the target algorithm (wrapper)
     """
 
-<<<<<<< HEAD
-    def __init__(self, ta, stats, runhistory=None, aggregate_func=None, run_obj="runtime"):
-=======
-    def __init__(self, ta, stats, run_obj="runtime", par_factor=1):
->>>>>>> 46c5f37a
+    def __init__(self, ta, stats, runhistory=None, run_obj="runtime", par_factor=1):
         """
         Constructor
 
@@ -47,27 +43,19 @@
         ----------
             ta : list
                 target algorithm command line as list of arguments
-            stats: Stats()
-                 stats object to collect statistics about runtime and so on
             runhistory: RunHistory
                 runhistory to keep track of all runs; only used if set
-            aggregate_func
-                function to aggregate performance across instances
+            stats: Stats()
+                 stats object to collect statistics about runtime and so on                
             run_obj: str
                 run objective of SMAC
-
         """
         self.ta = ta
         self.stats = stats
-<<<<<<< HEAD
         self.runhistory = runhistory
-        self.aggregate_func = aggregate_func
         self.run_obj = run_obj
-        self.logger = logging.getLogger("ExecuteTARun")
-=======
-        self.run_obj = run_obj
+        
         self.par_factor = par_factor
->>>>>>> 46c5f37a
 
         self.logger = logging.getLogger(self.__class__.__name__)
         self._supports_memory_limit = False
@@ -118,7 +106,7 @@
 
         additional_arguments = {}
 
-        if self._supports_memory_limit is True and memory_limit is not None:
+        if self._supports_memory_limit is True:
             additional_arguments['memory_limit'] = memory_limit
         elif self._supports_memory_limit is False and memory_limit is not None:
             raise ValueError('Target algorithm executor %s does not support '
@@ -150,11 +138,7 @@
                                 instance_id=instance, seed=seed,
                                 additional_info=additional_info)
             
-            inst_seeds = set(
-            self.runhistory.get_runs_for_config(config))
-            perf = self.aggregate_func(config, self.runhistory,
-                                      inst_seeds)
-            self.runhistory.update_cost(config, perf)
+            self.runhistory.update_cost(config)
 
         return status, cost, runtime, additional_info
 
