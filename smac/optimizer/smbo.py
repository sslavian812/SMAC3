--- conflicted
+++ resolved
@@ -1,3 +1,4 @@
+import os
 import itertools
 import logging
 import numpy as np
@@ -8,35 +9,26 @@
 
 
 from smac.optimizer.acquisition import AbstractAcquisitionFunction
-<<<<<<< HEAD
 from smac.epm.rf_with_instances import RandomForestWithInstances, RandomForestClassifierWithInstances
-=======
-from smac.optimizer.acquisition import AbstractAcquisitionFunction
->>>>>>> 11a7c8bf
 from smac.optimizer.local_search import LocalSearch
 from smac.intensification.intensification import Intensifier
 from smac.optimizer import pSMAC
+from smac.optimizer.acquisition import AbstractAcquisitionFunction
+from smac.optimizer.local_search import LocalSearch
 from smac.runhistory.runhistory import RunHistory
-<<<<<<< HEAD
 from smac.runhistory.runhistory2epm import AbstractRunHistory2EPM, RunHistory2EPM4ConstraintVariant2
 from smac.stats.stats import Stats
 from smac.initial_design.initial_design import InitialDesign
-=======
-from smac.runhistory.runhistory2epm import AbstractRunHistory2EPM
->>>>>>> 11a7c8bf
 from smac.scenario.scenario import Scenario
-from smac.stats.stats import Stats
+from smac.configspace import Configuration, convert_configurations_to_array
 from smac.tae.execute_ta_run import FirstRunCrashedException
+from smac.utils.validate import Validator
 from smac.utils.io.traj_logging import TrajLogger
-<<<<<<< HEAD
 import os
 from smac.utils.constraint_variants import ConstraintVariant
 from smac.runhistory import runhistory2epm
 from smac.utils import constraint_variants
 from smac.optimizer.acquisition import EI_CONSTRAINT_VARIANT2, EI_CONSTRAINT_VARIANT3
-=======
-from smac.utils.validate import Validator
->>>>>>> 11a7c8bf
 
 
 
@@ -81,16 +73,11 @@
                  acq_optimizer: LocalSearch,
                  acquisition_func: AbstractAcquisitionFunction,
                  rng: np.random.RandomState,
-<<<<<<< HEAD
+		 restore_incumbent: Configuration=None,
                  constraint_variant : ConstraintVariant=ConstraintVariant.VARIANT_1,
                  runhistory2epm_constraint_variant2: RunHistory2EPM4ConstraintVariant2=None,
                  constraint_model: RandomForestClassifierWithInstances=None):
         """Constructor
-=======
-                 restore_incumbent: Configuration=None):
-        """
-        Interface that contains the main Bayesian optimization loop
->>>>>>> 11a7c8bf
 
         Parameters
         ----------
@@ -105,9 +92,6 @@
         runhistory2epm : AbstractRunHistory2EPM
             Object that implements the AbstractRunHistory2EPM to convert runhistory
             data into EPM data
-        runhistory2epms_constraints: AbstractRunHistory2EPM
-            Objects that implement the AbstractRunHistory2EPM to convert runhistory
-            data into EPM constraint data
         intensifier: Intensifier
             intensification of new challengers against incumbent configuration
             (probably with some kind of racing on the instances)
@@ -119,30 +103,20 @@
         model: RandomForestWithInstances
             empirical performance model (right now, we support only
             RandomForestWithInstances)
-        constraint_models: RandomForestClassifierWithInstances
-            empirical constraint model (right now, we support only
-            RandomForestWithInstances)
         acq_optimizer: LocalSearch
             optimizer on acquisition function (right now, we support only a local
             search)
         acquisition_function : AcquisitionFunction
             Object that implements the AbstractAcquisitionFunction (i.e., infill
             criterion for acq_optimizer)
-        restore_incumbent: Configuration
-            incumbent to be used from the start. ONLY used to restore states.
         rng: np.random.RandomState
             Random number generator
         """
 
         self.logger = logging.getLogger(
-            self.__module__ + "." + self.__class__.__name__)
-<<<<<<< HEAD
-        self.incumbent = None
+        self.__module__ + "." + self.__class__.__name__)
+        self.incumbent = restore_incumbent
         self.constraint_variant = constraint_variant
-=======
-        self.incumbent = restore_incumbent
-
->>>>>>> 11a7c8bf
         self.scenario = scenario
         self.config_space = scenario.cs
         self.stats = stats
@@ -206,16 +180,15 @@
                            logger=self.logger)
 
             start_time = time.time()
-
             X, Y = self.rh2EPM.transform(self.runhistory)
             
             
+            X_constraint_variant2 = np.empty(shape=0)
+            Y_constraint_variant2 = np.empty(shape=0)
             if self.runhistory2epm_constraint_variant2 is not None and X.shape[0] != 0:
                 X_constraint_variant2, Y_constraint_variant2 = self.runhistory2epm_constraint_variant2.transform(
                                                                   self.runhistory)
-            else:
-                X_constraint_variant2 = None
-                Y_constraint_variant2 = None
+                
 
             self.logger.debug("Search for next configuration")
             # get all found configurations sorted according to acq
@@ -252,7 +225,7 @@
             self.stats.print_stats(debug_out=True)
 
         return self.incumbent
-
+    
     def get_configurations_sorted_by_EI(self, num_configurations_by_random_search_sorted,
                     num_configurations_by_local_search):
         next_configs_by_random_search_sorted = \
@@ -300,11 +273,11 @@
         next_configs_by_acq_value = [_[1] for _ in next_configs_by_acq_value]
 
         challengers = ChallengerList(next_configs_by_acq_value,
-                                     self.config_space, acquisition_func=self.acquisition_func)
+                                     self.config_space)
         return challengers
 
-    def choose_next(self, X: np.ndarray, Y: np.ndarray, X_constraint_variant2: np.ndarray=None, 
-                    Y_constraint_variant2: np.ndarray=None, 
+    def choose_next(self, X: np.ndarray, Y: np.ndarray, X_constraint_variant2: np.ndarray=np.empty(shape=0), 
+                    Y_constraint_variant2: np.ndarray=np.empty(shape=0), 
                     num_configurations_by_random_search_sorted: int=1000,
                     num_configurations_by_local_search: int=None,
                     incumbent_value: float=None):
@@ -349,7 +322,7 @@
             
         self.model.train(X, Y)
        
-        if (X_constraint_variant2 is not None and Y_constraint_variant2 is not None):
+        if (X_constraint_variant2.shape[0] != 0 and Y_constraint_variant2.shape[0] != 0):
             self.constraint_model.train(X=X_constraint_variant2, Y=Y_constraint_variant2)
 
         if incumbent_value is None:
@@ -508,8 +481,7 @@
         
         # Cannot use zip here because the indices array cannot index the
         # rand_configs list, because the second is a pure python list
-        
-        #return [(acq_values[ind][0], configs[ind]) for ind in indices[::-1]]
+        return [(acq_values[ind][0], configs[ind]) for ind in indices[::-1]]
 
     def _get_timebound_for_intensification(self, time_spent):
         """Calculate time left for intensify from the time spent on
@@ -556,12 +528,12 @@
         ConfigurationSpace from which to sample new random configurations.
     """
 
-    def __init__(self, challengers, configuration_space, acquisition_func: AbstractAcquisitionFunction):
+    def __init__(self, challengers, configuration_space):
         self.challengers = challengers
         self.configuration_space = configuration_space
         self._index = 0
         self._next_is_random = False
-        self.acquisition_func = acquisition_func
+
 
     def __iter__(self):
         return self
@@ -573,12 +545,6 @@
             self._next_is_random = False
             config = self.configuration_space.sample_configuration()
             config.origin = 'Random Search'
-#             try:
-#                 success_prob = self.acquisition_func.compute_success_probabilities(
-#                     convert_configurations_to_array([config]))
-#             except NotImplementedError:
-#                 success_prob = None
-#             config.set_predicted_success_probability(success_prob)
             return config
         else:
             self._next_is_random = True
