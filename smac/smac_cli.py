import os
import sys
import logging
import typing
from joblib import Parallel, delayed

import numpy as np

from smac.utils.io.cmd_reader import CMDReader
from smac.scenario.scenario import Scenario
from smac.facade.smac_facade import SMAC
from smac.facade.roar_facade import ROAR
from smac.facade.epils_facade import EPILS
from smac.runhistory.runhistory import RunHistory
from smac.optimizer.objective import average_cost
from smac.utils.merge_foreign_data import merge_foreign_data_from_file
from smac.utils.io.traj_logging import TrajLogger
from smac.tae.execute_ta_run import TAEAbortException, FirstRunCrashedException
from smac.configspace import Configuration

__author__ = "Marius Lindauer"
__copyright__ = "Copyright 2015, ML4AAD"
__license__ = "3-clause BSD"
__maintainer__ = "Marius Lindauer"
__email__ = "lindauer@cs.uni-freiburg.de"
__version__ = "0.0.1"


def start(scens:typing.List[Scenario], 
          mode:str, 
          rh:RunHistory, 
          initial_configs:typing.List[Configuration], 
          seed:int,
          diversify:bool=False, 
          rr_portfolio:bool=False):
    '''
        decoupled method to be used in joblib
        
        Arguments
        ---------
        scens: typing.List[Scenario]
            list of scenario objects -- scens[seed] is used
        mode: str
            AC mode -- will be overwritten if rr_portfolio is set to True
        rh: RunHistory
            runhistory object
        initial_configs: typing.List[Configuration]
            list of initial configurations
        seed: int
            random seed -- special semantic of seed==1 -> only run starting from Default if diversify==True
        diversify: bool
            if set to True, all but seed==1 will start with a random configuration as initial inc
        rr_portfolio: bool
            if set to True, use a round robin portfolio of different AC modes
    '''

    portfolio_seq = ["SMAC", "ROAR", "EPILS"]

    if (not rr_portfolio and seed > 0 and diversify) or\
       (rr_portfolio and seed > len(portfolio_seq) and  diversify):
        scens[seed].initial_incumbent = "RANDOM"
       
    if (not rr_portfolio and mode == "SMAC") or (rr_portfolio and portfolio_seq[seed % 3] == "SMAC"):
        print("SMAC")
        optimizer = SMAC(
            scenario=scens[seed],
            rng=np.random.RandomState(seed),
            runhistory=rh,
            initial_configurations=initial_configs)
    elif (not rr_portfolio and mode == "ROAR") or (rr_portfolio and portfolio_seq[seed % 3] == "ROAR"):
        print("ROAR")
        optimizer = ROAR(
            scenario=scens[seed],
            rng=np.random.RandomState(seed),
            runhistory=rh,
            initial_configurations=initial_configs)
    elif (not rr_portfolio and mode == "EPILS") or (rr_portfolio and portfolio_seq[seed % 3] == "EPILS"):
        print("EPILS")
        optimizer = EPILS(
            scenario=scens[seed],
            rng=np.random.RandomState(seed),
            runhistory=rh,
            initial_configurations=initial_configs)
    try:
        optimizer.optimize()
        
    except (TAEAbortException, FirstRunCrashedException) as err:
        self.logger.error(err)


class SMACCLI(object):

    '''
    main class of SMAC
    '''

    def __init__(self):
        '''
            constructor
        '''
        self.logger = logging.getLogger(
            self.__module__ + "." + self.__class__.__name__)

    def main_cli(self):
        '''
            main function of SMAC for CLI interface
        '''
        self.logger.info("SMAC call: %s" % (" ".join(sys.argv)))

        cmd_reader = CMDReader()
        args_, misc_args = cmd_reader.read_cmd()

        root_logger = logging.getLogger()
        root_logger.setLevel(args_.verbose_level)
        logger_handler = logging.StreamHandler(
                stream=sys.stdout)
        if root_logger.level >= logging.INFO:
            formatter = logging.Formatter(
                "%(levelname)s:\t%(message)s")
        else:
            formatter = logging.Formatter(
                "%(asctime)s:%(levelname)s:%(name)s:%(message)s",
                "%Y-%m-%d %H:%M:%S")
        logger_handler.setFormatter(formatter)
        root_logger.addHandler(logger_handler)
        # remove default handler
        root_logger.removeHandler(root_logger.handlers[0])
        
        if args_.parallel > 1:
            misc_args = {"shared_model": True}

        scens = [Scenario(args_.scenario_file, misc_args,
                        run_id=seed)
                 for seed in range(args_.seed, args_.seed+args_.parallel)]
        scen = scens[0]

        rh = None
        if args_.warmstart_runhistory:
            aggregate_func = average_cost
            rh = RunHistory(aggregate_func=aggregate_func)

            scen, rh = merge_foreign_data_from_file(
                scenario=scen,
                runhistory=rh,
                in_scenario_fn_list=args_.warmstart_scenario,
                in_runhistory_fn_list=args_.warmstart_runhistory,
                cs=scen.cs,
                aggregate_func=aggregate_func)

        initial_configs = None
        if args_.warmstart_incumbent:
            initial_configs = [scen.cs.get_default_configuration()]
            for traj_fn in args_.warmstart_incumbent:
                trajectory = TrajLogger.read_traj_aclib_format(
                    fn=traj_fn, cs=scen.cs)
                initial_configs.append(trajectory[-1]["incumbent"])
<<<<<<< HEAD
                
                
        Parallel(n_jobs=args_.parallel, backend="multiprocessing")\
                (delayed(start)\
                (scens=scens, mode=args_.mode, rh=rh, initial_configs=initial_configs, seed=seed,
                 diversify=args_.diversify, rr_portfolio=args_.rr_portfolio) 
                  for seed in range(args_.parallel))
=======

        if args_.mode == "SMAC":
            optimizer = SMAC(
                scenario=scen,
                rng=np.random.RandomState(args_.seed),
                runhistory=rh,
                initial_configurations=initial_configs)
        elif args_.mode == "ROAR":
            optimizer = ROAR(
                scenario=scen,
                rng=np.random.RandomState(args_.seed),
                runhistory=rh,
                initial_configurations=initial_configs)
        elif args_.mode == "EPILS":
            optimizer = EPILS(
                scenario=scen,
                rng=np.random.RandomState(args_.seed),
                runhistory=rh,
                initial_configurations=initial_configs)
        try:
            optimizer.optimize()
        except (TAEAbortException, FirstRunCrashedException) as err:
            self.logger.error(err)
>>>>>>> 6bd6f236
<|MERGE_RESOLUTION|>--- conflicted
+++ resolved
@@ -57,25 +57,26 @@
     portfolio_seq = ["SMAC", "ROAR", "EPILS"]
 
     if (not rr_portfolio and seed > 0 and diversify) or\
-       (rr_portfolio and seed > len(portfolio_seq) and  diversify):
+       (rr_portfolio and seed > len(portfolio_seq)-1 and  diversify):
+        print("Diversify [%d]" %(seed))
         scens[seed].initial_incumbent = "RANDOM"
        
     if (not rr_portfolio and mode == "SMAC") or (rr_portfolio and portfolio_seq[seed % 3] == "SMAC"):
-        print("SMAC")
+        print("SMAC[%d]" %(seed))
         optimizer = SMAC(
             scenario=scens[seed],
             rng=np.random.RandomState(seed),
             runhistory=rh,
             initial_configurations=initial_configs)
     elif (not rr_portfolio and mode == "ROAR") or (rr_portfolio and portfolio_seq[seed % 3] == "ROAR"):
-        print("ROAR")
+        print("ROAR[%d]" %(seed))
         optimizer = ROAR(
             scenario=scens[seed],
             rng=np.random.RandomState(seed),
             runhistory=rh,
             initial_configurations=initial_configs)
     elif (not rr_portfolio and mode == "EPILS") or (rr_portfolio and portfolio_seq[seed % 3] == "EPILS"):
-        print("EPILS")
+        print("EPILS[%d]" %(seed))
         optimizer = EPILS(
             scenario=scens[seed],
             rng=np.random.RandomState(seed),
@@ -154,36 +155,9 @@
                 trajectory = TrajLogger.read_traj_aclib_format(
                     fn=traj_fn, cs=scen.cs)
                 initial_configs.append(trajectory[-1]["incumbent"])
-<<<<<<< HEAD
-                
                 
         Parallel(n_jobs=args_.parallel, backend="multiprocessing")\
                 (delayed(start)\
                 (scens=scens, mode=args_.mode, rh=rh, initial_configs=initial_configs, seed=seed,
                  diversify=args_.diversify, rr_portfolio=args_.rr_portfolio) 
-                  for seed in range(args_.parallel))
-=======
-
-        if args_.mode == "SMAC":
-            optimizer = SMAC(
-                scenario=scen,
-                rng=np.random.RandomState(args_.seed),
-                runhistory=rh,
-                initial_configurations=initial_configs)
-        elif args_.mode == "ROAR":
-            optimizer = ROAR(
-                scenario=scen,
-                rng=np.random.RandomState(args_.seed),
-                runhistory=rh,
-                initial_configurations=initial_configs)
-        elif args_.mode == "EPILS":
-            optimizer = EPILS(
-                scenario=scen,
-                rng=np.random.RandomState(args_.seed),
-                runhistory=rh,
-                initial_configurations=initial_configs)
-        try:
-            optimizer.optimize()
-        except (TAEAbortException, FirstRunCrashedException) as err:
-            self.logger.error(err)
->>>>>>> 6bd6f236
+                  for seed in range(args_.parallel))