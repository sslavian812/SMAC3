--- conflicted
+++ resolved
@@ -16,7 +16,6 @@
 from smac.utils.io.traj_logging import TrajLogger
 from smac.utils.io.input_reader import InputReader
 from smac.tae.execute_ta_run import TAEAbortException, FirstRunCrashedException
-import os
 from smac.configspace.merge_config_spaces import merge_configurations_of_local_optimizations
 from smac.utils.constraint_variants import ConstraintVariant
 
@@ -42,7 +41,6 @@
         self.logger.info("SMAC call: %s" % (" ".join(sys.argv)))
 
         cmd_reader = CMDReader()
-        
         args_, misc_args = cmd_reader.read_cmd()
 
         root_logger = logging.getLogger()
@@ -77,7 +75,6 @@
                 cs=scen.cs,
                 aggregate_func=aggregate_func)
 
-
         initial_configs = None
         if args_.warmstart_incumbent:
             initial_configs = [scen.cs.get_default_configuration()]
@@ -85,7 +82,14 @@
                 trajectory = TrajLogger.read_traj_aclib_format(
                     fn=traj_fn, cs=scen.cs)
                 initial_configs.append(trajectory[-1]["incumbent"])
-                
+
+        # Restore state
+        stats = None
+        incumbent = None
+        if args_.restore_state:
+            root_logger.debug("Restoring state from %s...", args_.restore_state)
+            rh, stats, incumbent = self.restore_state(args_, scen, root_logger)
+
         if args_.warmstart_from_local_optimizations:
             initial_configs = merge_configurations_of_local_optimizations(scen, 100)
             
@@ -97,25 +101,14 @@
         elif args_.constraint_variant == ConstraintVariant.VARIANT_3.name:
             constraint_variant = ConstraintVariant.VARIANT_3
 
-        # Restore state
-        stats = None
-        incumbent = None
-        if args_.restore_state:
-            root_logger.debug("Restoring state from %s...", args_.restore_state)
-            rh, stats, incumbent = self.restore_state(args_, scen, root_logger)
-
         if args_.mode == "SMAC":
             optimizer = SMAC(
                 scenario=scen,
                 rng=np.random.RandomState(args_.seed),
                 runhistory=rh,
-<<<<<<< HEAD
-                initial_configurations=initial_configs, constraint_variant=constraint_variant)
-=======
                 initial_configurations=initial_configs,
                 stats=stats,
-                restore_incumbent=incumbent)
->>>>>>> 11a7c8bf
+                restore_incumbent=incumbent, constraint_variant=constraint_variant)
         elif args_.mode == "ROAR":
             optimizer = ROAR(
                 scenario=scen,
@@ -132,7 +125,7 @@
             optimizer.optimize()
         except (TAEAbortException, FirstRunCrashedException) as err:
             self.logger.error(err)
-
+    
     def restore_state(self, args_, scen, root_logger):
         # Check for folder and files
         rh_path = os.path.join(args_.restore_state, "runhistory.json")
@@ -140,7 +133,7 @@
         traj_path = os.path.join(args_.restore_state, "traj_aclib2.json")
         scen_path = os.path.join(args_.restore_state, "scenario.txt")
         if not os.path.isdir(args_.restore_state):
-           raise FileNotFoundError("Could not find folder from which to restore.")
+            raise FileNotFoundError("Could not find folder from which to restore.")
         # Load runhistory and stats
         rh = RunHistory(aggregate_func=None)
         rh.load_json(rh_path, scen.cs)
