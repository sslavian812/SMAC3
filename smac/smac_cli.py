import os
import sys
import logging
import numpy as np
import typing

from smac.utils.io.cmd_reader import CMDReader
from smac.scenario.scenario import Scenario
from smac.facade.smac_facade import SMAC
from smac.facade.roar_facade import ROAR
from smac.facade.epils_facade import EPILS
from smac.runhistory.runhistory import RunHistory
from smac.stats.stats import Stats
from smac.optimizer.objective import average_cost
from smac.utils.merge_foreign_data import merge_foreign_data_from_file
from smac.utils.io.traj_logging import TrajLogger
from smac.utils.io.input_reader import InputReader
from smac.tae.execute_ta_run import TAEAbortException, FirstRunCrashedException
from smac.utils.io.output_directory import create_output_directory

__author__ = "Marius Lindauer"
__copyright__ = "Copyright 2015, ML4AAD"
__license__ = "3-clause BSD"
__maintainer__ = "Marius Lindauer"
__email__ = "lindauer@cs.uni-freiburg.de"
__version__ = "0.0.1"


class SMACCLI(object):

    """Main class of SMAC"""

    def __init__(self):
        """Constructor"""
        self.logger = logging.getLogger(
            self.__module__ + "." + self.__class__.__name__)

    def main_cli(self, commandline_arguments: typing.List[str]=None):
        """Main function of SMAC for CLI interface"""
        self.logger.info("SMAC call: %s" % (" ".join(sys.argv)))

        cmd_reader = CMDReader()
        kwargs = {}
        if commandline_arguments:
            kwargs['commandline_arguments'] = commandline_arguments
        main_args_, smac_args_, scen_args_ = cmd_reader.read_cmd(**kwargs)

        root_logger = logging.getLogger()
        root_logger.setLevel(main_args_.verbose_level)
        logger_handler = logging.StreamHandler(
                stream=sys.stdout)
        if root_logger.level >= logging.INFO:
            formatter = logging.Formatter(
                "%(levelname)s:\t%(message)s")
        else:
            formatter = logging.Formatter(
                "%(asctime)s:%(levelname)s:%(name)s:%(message)s",
                "%Y-%m-%d %H:%M:%S")
        logger_handler.setFormatter(formatter)
        root_logger.addHandler(logger_handler)
        # remove default handler
        root_logger.removeHandler(root_logger.handlers[0])

        # Create defaults
        rh = None
        initial_configs = None
        stats = None
        incumbent = None

        # Create scenario-object
        scenario = {}
        scenario.update(vars(smac_args_))
        scenario.update(vars(scen_args_))
        scen = Scenario(scenario=scenario)

        # Restore state
        if main_args_.restore_state:
            root_logger.debug("Restoring state from %s...", main_args_.restore_state)
            rh, stats, traj_list_aclib, traj_list_old = self.restore_state(scen, main_args_)

            scen.output_dir_for_this_run = create_output_directory(
                scen, main_args_.seed, root_logger,
            )
            scen.write()
            incumbent = self.restore_state_after_output_dir(scen, stats,
                                                            traj_list_aclib, traj_list_old)

        if main_args_.warmstart_runhistory:
            aggregate_func = average_cost
            rh = RunHistory(aggregate_func=aggregate_func)

            scen, rh = merge_foreign_data_from_file(
                scenario=scen,
                runhistory=rh,
                in_scenario_fn_list=main_args_.warmstart_scenario,
                in_runhistory_fn_list=main_args_.warmstart_runhistory,
                cs=scen.cs,
                aggregate_func=aggregate_func)

        if main_args_.warmstart_incumbent:
            initial_configs = [scen.cs.get_default_configuration()]
            for traj_fn in main_args_.warmstart_incumbent:
                trajectory = TrajLogger.read_traj_aclib_format(
                    fn=traj_fn, cs=scen.cs)
                initial_configs.append(trajectory[-1]["incumbent"])


        if main_args_.mode == "SMAC":
            optimizer = SMAC(
                scenario=scen,
                rng=np.random.RandomState(main_args_.seed),
                runhistory=rh,
                initial_configurations=initial_configs,
                stats=stats,
                restore_incumbent=incumbent,
<<<<<<< HEAD
                run_id=main_args_.seed)
        elif main_args_.mode == "ROAR":
=======
                run_id=args_.seed,
                random_configuration_chooser=args_.random_configuration_chooser)
        elif args_.mode == "ROAR":
>>>>>>> 24c75ef8
            optimizer = ROAR(
                scenario=scen,
                rng=np.random.RandomState(main_args_.seed),
                runhistory=rh,
                initial_configurations=initial_configs,
<<<<<<< HEAD
                run_id=main_args_.seed)
        elif main_args_.mode == "EPILS":
=======
                run_id=args_.seed,
                random_configuration_chooser=random_configuration_chooser)
        elif args_.mode == "EPILS":
>>>>>>> 24c75ef8
            optimizer = EPILS(
                scenario=scen,
                rng=np.random.RandomState(main_args_.seed),
                runhistory=rh,
                initial_configurations=initial_configs,
                run_id=main_args_.seed)
        try:
            optimizer.optimize()
        except (TAEAbortException, FirstRunCrashedException) as err:
            self.logger.error(err)

    def restore_state(self, scen, args_):
        """Read in files for state-restoration: runhistory, stats, trajectory.
        """
        # Check for folder and files
        rh_path = os.path.join(args_.restore_state, "runhistory.json")
        stats_path = os.path.join(args_.restore_state, "stats.json")
        traj_path_aclib = os.path.join(args_.restore_state, "traj_aclib2.json")
        traj_path_old = os.path.join(args_.restore_state, "traj_old.csv")
        scen_path = os.path.join(args_.restore_state, "scenario.txt")
        if not os.path.isdir(args_.restore_state):
           raise FileNotFoundError("Could not find folder from which to restore.")
        # Load runhistory and stats
        rh = RunHistory(aggregate_func=None)
        rh.load_json(rh_path, scen.cs)
        self.logger.debug("Restored runhistory from %s", rh_path)
        stats = Stats(scen)
        stats.load(stats_path)
        self.logger.debug("Restored stats from %s", stats_path)
        with open(traj_path_aclib, 'r') as traj_fn:
            traj_list_aclib = traj_fn.readlines()
        with open(traj_path_old, 'r') as traj_fn:
            traj_list_old = traj_fn.readlines()
        return rh, stats, traj_list_aclib, traj_list_old

    def restore_state_after_output_dir(self, scen, stats, traj_list_aclib,
                                       traj_list_old):
        """Finish processing files for state-restoration. Trajectory
        is read in, but needs to be written to new output-folder. Therefore, the
        output-dir is created. This needs to be considered in the SMAC-facade."""
        # write trajectory-list
        traj_path_aclib = os.path.join(scen.output_dir, "traj_aclib2.json")
        traj_path_old = os.path.join(scen.output_dir, "traj_old.csv")
        with open(traj_path_aclib, 'w') as traj_fn:
            traj_fn.writelines(traj_list_aclib)
        with open(traj_path_old, 'w') as traj_fn:
            traj_fn.writelines(traj_list_old)
        # read trajectory to retrieve incumbent
        # TODO replace this with simple traj_path_aclib?
        trajectory = TrajLogger.read_traj_aclib_format(fn=traj_path_aclib, cs=scen.cs)
        incumbent = trajectory[-1]["incumbent"]
        self.logger.debug("Restored incumbent %s from %s", incumbent,
                          traj_path_aclib)
        return incumbent<|MERGE_RESOLUTION|>--- conflicted
+++ resolved
@@ -14,7 +14,6 @@
 from smac.optimizer.objective import average_cost
 from smac.utils.merge_foreign_data import merge_foreign_data_from_file
 from smac.utils.io.traj_logging import TrajLogger
-from smac.utils.io.input_reader import InputReader
 from smac.tae.execute_ta_run import TAEAbortException, FirstRunCrashedException
 from smac.utils.io.output_directory import create_output_directory
 
@@ -104,7 +103,6 @@
                     fn=traj_fn, cs=scen.cs)
                 initial_configs.append(trajectory[-1]["incumbent"])
 
-
         if main_args_.mode == "SMAC":
             optimizer = SMAC(
                 scenario=scen,
@@ -113,27 +111,15 @@
                 initial_configurations=initial_configs,
                 stats=stats,
                 restore_incumbent=incumbent,
-<<<<<<< HEAD
                 run_id=main_args_.seed)
         elif main_args_.mode == "ROAR":
-=======
-                run_id=args_.seed,
-                random_configuration_chooser=args_.random_configuration_chooser)
-        elif args_.mode == "ROAR":
->>>>>>> 24c75ef8
             optimizer = ROAR(
                 scenario=scen,
                 rng=np.random.RandomState(main_args_.seed),
                 runhistory=rh,
                 initial_configurations=initial_configs,
-<<<<<<< HEAD
                 run_id=main_args_.seed)
         elif main_args_.mode == "EPILS":
-=======
-                run_id=args_.seed,
-                random_configuration_chooser=random_configuration_chooser)
-        elif args_.mode == "EPILS":
->>>>>>> 24c75ef8
             optimizer = EPILS(
                 scenario=scen,
                 rng=np.random.RandomState(main_args_.seed),
