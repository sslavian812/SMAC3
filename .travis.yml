--- conflicted
+++ resolved
@@ -47,11 +47,7 @@
 
 # command to run tests, e.g. python setup.py test
 script:
-<<<<<<< HEAD
-  - nosetests -sv --with-coverage --cover-package=smac && bash scripts/test_no_files_left.sh
-=======
   - echo Testing revision $(git rev-parse HEAD) ...
   - make test && bash scripts/test_no_files_left.sh
->>>>>>> 4ae9acc4
 after_success:
   - codecov